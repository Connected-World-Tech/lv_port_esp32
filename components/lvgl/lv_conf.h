/**
 * @file lv_conf.h
 *
 */

/*
 * COPY THIS FILE AS `lv_conf.h` NEXT TO the `lvgl` FOLDER
 */

#if 1 /*Set it to "1" to enable content*/

#ifndef LV_CONF_H
#define LV_CONF_H
/* clang-format off */

#include <stdint.h>

#include "esp_attr.h"
#include "sdkconfig.h"

/*====================
   Graphical settings
 *====================*/

/* Maximal horizontal and vertical resolution to support by the library.*/
#define LV_HOR_RES_MAX          (CONFIG_LVGL_DISPLAY_WIDTH)
#define LV_VER_RES_MAX          (CONFIG_LVGL_DISPLAY_HEIGHT)

/* Color depth:
 * - 1:  1 byte per pixel
 * - 8:  RGB233
 * - 16: RGB565
 * - 32: ARGB8888
 */

#if defined CONFIG_LVGL_TFT_DISPLAY_MONOCHROME
/* For the monochrome display controller, e.g. SSD1306 and SH1107, use a color depth of 1. */
#define LV_COLOR_DEPTH     1
#else
#define LV_COLOR_DEPTH     16
#endif

/* Swap the 2 bytes of RGB565 color.
 * Useful if the display has a 8 bit interface (e.g. SPI)*/

#if defined CONFIG_LVGL_TFT_DISPLAY_CONTROLLER_ILI9341
#define LV_COLOR_16_SWAP   1
#elif defined CONFIG_LVGL_TFT_DISPLAY_CONTROLLER_ILI9488
#define LV_COLOR_16_SWAP   0
#elif defined CONFIG_LVGL_TFT_DISPLAY_CONTROLLER_ST7789
#define LV_COLOR_16_SWAP   1
#elif defined CONFIG_LVGL_TFT_DISPLAY_CONTROLLER_HX8357
#define LV_COLOR_16_SWAP   1
#elif defined CONFIG_LVGL_TFT_DISPLAY_CONTROLLER_SH1107
#define LV_COLOR_16_SWAP   0
#elif defined CONFIG_LVGL_TFT_DISPLAY_CONTROLLER_SSD1306
#define LV_COLOR_16_SWAP   0
#elif defined CONFIG_LVGL_TFT_DISPLAY_CONTROLLER_ILI9486
#define LV_COLOR_16_SWAP   1
#endif

/* 1: Enable screen transparency.
 * Useful for OSD or other overlapping GUIs.
 * Requires `LV_COLOR_DEPTH = 32` colors and the screen's style should be modified: `style.body.opa = ...`*/
#define LV_COLOR_SCREEN_TRANSP    0

/*Images pixels with this color will not be drawn (with chroma keying)*/
#define LV_COLOR_TRANSP    LV_COLOR_LIME         /*LV_COLOR_LIME: pure green*/

/* Enable chroma keying for indexed images. */
#define LV_INDEXED_CHROMA    1

/* Enable anti-aliasing (lines, and radiuses will be smoothed) */
#define LV_ANTIALIAS        1

/* Default display refresh period.
 * Can be changed in the display driver (`lv_disp_drv_t`).*/
#define LV_DISP_DEF_REFR_PERIOD      30      /*[ms]*/

/* Dot Per Inch: used to initialize default sizes.
 * E.g. a button with width = LV_DPI / 2 -> half inch wide
 * (Not so important, you can adjust it to modify default sizes and spaces)*/
#define LV_DPI              100     /*[px]*/

/* Type of coordinates. Should be `int16_t` (or `int32_t` for extreme cases) */
typedef int16_t lv_coord_t;

/*=========================
   Memory manager settings
 *=========================*/

/* LittelvGL's internal memory manager's settings.
 * The graphical objects and other related data are stored here. */

/* 1: use custom malloc/free, 0: use the built-in `lv_mem_alloc` and `lv_mem_free` */
#define LV_MEM_CUSTOM      0
#if LV_MEM_CUSTOM == 0
/* Size of the memory used by `lv_mem_alloc` in bytes (>= 2kB)*/
#  define LV_MEM_SIZE    ( CONFIG_LVGL_MEM_SIZE * 1024 )

/* Complier prefix for a big array declaration */
#  define LV_MEM_ATTR

/* Set an address for the memory pool instead of allocating it as an array.
 * Can be in external SRAM too. */
#  define LV_MEM_ADR          0

/* Automatically defrag. on free. Defrag. means joining the adjacent free cells. */
#  define LV_MEM_AUTO_DEFRAG  1
#else       /*LV_MEM_CUSTOM*/
#  define LV_MEM_CUSTOM_INCLUDE <stdlib.h>   /*Header for the dynamic memory function*/
#  define LV_MEM_CUSTOM_ALLOC   malloc       /*Wrapper to malloc*/
#  define LV_MEM_CUSTOM_FREE    free         /*Wrapper to free*/
#endif     /*LV_MEM_CUSTOM*/

/* Garbage Collector settings
 * Used if lvgl is binded to higher level language and the memory is managed by that language */
#define LV_ENABLE_GC 0
#if LV_ENABLE_GC != 0
#  define LV_GC_INCLUDE "gc.h"                           /*Include Garbage Collector related things*/
#  define LV_MEM_CUSTOM_REALLOC   your_realloc           /*Wrapper to realloc*/
#  define LV_MEM_CUSTOM_GET_SIZE  your_mem_get_size      /*Wrapper to lv_mem_get_size*/
#endif /* LV_ENABLE_GC */

/*=======================
   Input device settings
 *=======================*/

/* Input device default settings.
 * Can be changed in the Input device driver (`lv_indev_drv_t`)*/

/* Input device read period in milliseconds */
#define LV_INDEV_DEF_READ_PERIOD          30

/* Drag threshold in pixels */
#define LV_INDEV_DEF_DRAG_LIMIT           10

/* Drag throw slow-down in [%]. Greater value -> faster slow-down */
#define LV_INDEV_DEF_DRAG_THROW           20

/* Long press time in milliseconds.
 * Time to send `LV_EVENT_LONG_PRESSSED`) */
#define LV_INDEV_DEF_LONG_PRESS_TIME      400

/* Repeated trigger period in long press [ms]
 * Time between `LV_EVENT_LONG_PRESSED_REPEAT */
#define LV_INDEV_DEF_LONG_PRESS_REP_TIME  100

/*==================
 * Feature usage
 *==================*/

/*1: Enable the Animations */
#define LV_USE_ANIMATION        1
#if LV_USE_ANIMATION

/*Declare the type of the user data of animations (can be e.g. `void *`, `int`, `struct`)*/
typedef void * lv_anim_user_data_t;

#endif

/* 1: Enable shadow drawing*/
#define LV_USE_SHADOW           1

/* 1: Enable object groups (for keyboard/encoder navigation) */
#define LV_USE_GROUP            1
#if LV_USE_GROUP
typedef void * lv_group_user_data_t;
#endif  /*LV_USE_GROUP*/

/* 1: Enable GPU interface*/
#define LV_USE_GPU              1

/* 1: Enable file system (might be required for images */
#define LV_USE_FILESYSTEM       1
#if LV_USE_FILESYSTEM
/*Declare the type of the user data of file system drivers (can be e.g. `void *`, `int`, `struct`)*/
typedef void * lv_fs_drv_user_data_t;
#endif

/*1: Add a `user_data` to drivers and objects*/
#define LV_USE_USER_DATA        0

/*========================
 * Image decoder and cache
 *========================*/

/* 1: Enable indexed (palette) images */
#define LV_IMG_CF_INDEXED       1

/* 1: Enable alpha indexed images */
#define LV_IMG_CF_ALPHA         1

/* Default image cache size. Image caching keeps the images opened.
 * If only the built-in image formats are used there is no real advantage of caching.
 * (I.e. no new image decoder is added)
 * With complex image decoders (e.g. PNG or JPG) caching can save the continuous open/decode of images.
 * However the opened images might consume additional RAM.
 * LV_IMG_CACHE_DEF_SIZE must be >= 1 */
#define LV_IMG_CACHE_DEF_SIZE       1

/*Declare the type of the user data of image decoder (can be e.g. `void *`, `int`, `struct`)*/
typedef void * lv_img_decoder_user_data_t;

/*=====================
 *  Compiler settings
 *====================*/
/* Define a custom attribute to `lv_tick_inc` function */
#define LV_ATTRIBUTE_TICK_INC IRAM_ATTR

/* Define a custom attribute to `lv_task_handler` function */
#define LV_ATTRIBUTE_TASK_HANDLER

/* With size optimization (-Os) the compiler might not align data to
 * 4 or 8 byte boundary. This alignment will be explicitly applied where needed.
 * E.g. __attribute__((aligned(4))) */
#define LV_ATTRIBUTE_MEM_ALIGN

/* Attribute to mark large constant arrays for example
 * font's bitmaps */
#define LV_ATTRIBUTE_LARGE_CONST

/* Export integer constant to binding.
 * This macro is used with constants in the form of LV_<CONST> that
 * should also appear on lvgl binding API such as Micropython
 *
 * The default value just prevents a GCC warning.
 */
#define LV_EXPORT_CONST_INT(int_value) struct _silence_gcc_warning

/*===================
 *  HAL settings
 *==================*/

/* 1: use a custom tick source.
 * It removes the need to manually update the tick with `lv_tick_inc`) */
#define LV_TICK_CUSTOM     0
#if LV_TICK_CUSTOM == 1
#define LV_TICK_CUSTOM_INCLUDE  "something.h"       /*Header for the sys time function*/
#define LV_TICK_CUSTOM_SYS_TIME_EXPR (millis())     /*Expression evaluating to current systime in ms*/
#endif   /*LV_TICK_CUSTOM*/

typedef void * lv_disp_drv_user_data_t;             /*Type of user data in the display driver*/
typedef void * lv_indev_drv_user_data_t;            /*Type of user data in the input device driver*/

/*================
 * Log settings
 *===============*/

/*1: Enable the log module*/
#define LV_USE_LOG      1
#if LV_USE_LOG
/* How important log should be added:
 * LV_LOG_LEVEL_TRACE       A lot of logs to give detailed information
 * LV_LOG_LEVEL_INFO        Log important events
 * LV_LOG_LEVEL_WARN        Log if something unwanted happened but didn't cause a problem
 * LV_LOG_LEVEL_ERROR       Only critical issue, when the system may fail
 * LV_LOG_LEVEL_NONE        Do not log anything
 */
#  define LV_LOG_LEVEL    LV_LOG_LEVEL_WARN

/* 1: Print the log with 'printf';
 * 0: user need to register a callback with `lv_log_register_print_cb`*/
#  define LV_LOG_PRINTF   1
#endif  /*LV_USE_LOG*/

/*=================
 * Debug settings
 *================*/

/* If Debug is enabled LittelvGL validates the parameters of the functions.
 * If an invalid parameter is found an error log message is printed and
 * the MCU halts at the error. (`LV_USE_LOG` should be enabled)
 * If you are debugging the MCU you can pause
 * the debugger to see exactly where  the issue is.
 *
 * The behavior of asserts can be overwritten by redefining them here.
 * E.g. #define LV_ASSERT_MEM(p)  <my_assert_code>
 */
#define LV_USE_DEBUG        0
#if LV_USE_DEBUG

/*Check if the parameter is NULL. (Quite fast) */
#define LV_USE_ASSERT_NULL      1

/*Checks is the memory is successfully allocated or no. (Quite fast)*/
#define LV_USE_ASSERT_MEM       1

/* Check the strings.
 * Search for NULL, very long strings, invalid characters, and unnatural repetitions. (Slow)
 * If disabled `LV_USE_ASSERT_NULL` will be performed instead (if it's enabled) */
#define LV_USE_ASSERT_STR       0

/* Check NULL, the object's type and existence (e.g. not deleted). (Quite slow)
 * If disabled `LV_USE_ASSERT_NULL` will be performed instead (if it's enabled) */
#define LV_USE_ASSERT_OBJ       0

/*Check if the styles are properly initialized. (Fast)*/
#define LV_USE_ASSERT_STYLE     1

#endif /*LV_USE_DEBUG*/

/*================
 *  THEME USAGE
 *================*/
#define LV_THEME_LIVE_UPDATE    CONFIG_LVGL_THEME_LIVE_UPDATE   /*1: Allow theme switching at run time. Uses 8..10 kB of RAM*/

<<<<<<< HEAD
#define LV_USE_THEME_TEMPL      CONFIG_LVGL_THEME_TEMPL   /*Just for test*/
#define LV_USE_THEME_DEFAULT    CONFIG_LVGL_THEME_DEFAULT   /*Built mainly from the built-in styles. Consumes very few RAM*/
#define LV_USE_THEME_ALIEN      CONFIG_LVGL_THEME_ALIEN   /*Dark futuristic theme*/
#define LV_USE_THEME_NIGHT      CONFIG_LVGL_THEME_NIGHT   /*Dark elegant theme*/
#define LV_USE_THEME_MONO       CONFIG_LVGL_THEME_MONO   /*Mono color theme for monochrome displays*/
#define LV_USE_THEME_MATERIAL   CONFIG_LVGL_THEME_MATERIAL   /*Flat theme with bold colors and light shadows*/
#define LV_USE_THEME_ZEN        CONFIG_LVGL_THEME_ZEN   /*Peaceful, mainly light theme */
#define LV_USE_THEME_NEMO       CONFIG_LVGL_THEME_NEMO   /*Water-like theme based on the movie "Finding Nemo"*/
=======
#define LV_USE_THEME_TEMPL      0   /*Just for test*/
#define LV_USE_THEME_DEFAULT    0   /*Built mainly from the built-in styles. Consumes very few RAM*/
#define LV_USE_THEME_ALIEN      0   /*Dark futuristic theme*/
#define LV_USE_THEME_NIGHT      0   /*Dark elegant theme*/
#define LV_USE_THEME_MONO       1   /*Mono color theme for monochrome displays*/
#define LV_USE_THEME_MATERIAL   0   /*Flat theme with bold colors and light shadows*/
#define LV_USE_THEME_ZEN        0   /*Peaceful, mainly light theme */
#define LV_USE_THEME_NEMO       0   /*Water-like theme based on the movie "Finding Nemo"*/
>>>>>>> 544ed04d

/*==================
 *    FONT USAGE
 *===================*/

/* The built-in fonts contains the ASCII range and some Symbols with  4 bit-per-pixel.
 * The symbols are available via `LV_SYMBOL_...` defines
 * More info about fonts: https://docs.littlevgl.com/#Fonts
 * To create a new font go to: https://littlevgl.com/ttf-font-to-c-array
 */

/* Robot fonts with bpp = 4
 * https://fonts.google.com/specimen/Roboto  */
#define LV_FONT_ROBOTO_12    CONFIG_LVGL_FONT_ROBOTO12
#define LV_FONT_ROBOTO_16    CONFIG_LVGL_FONT_ROBOTO16
#define LV_FONT_ROBOTO_22    CONFIG_LVGL_FONT_ROBOTO22
#define LV_FONT_ROBOTO_28    CONFIG_LVGL_FONT_ROBOTO28

/* Demonstrate special features */
#define LV_FONT_ROBOTO_12_SUBPX 0
#define LV_FONT_ROBOTO_28_COMPRESSED 0  /*bpp = 3*/

/*Pixel perfect monospace font
 * http://pelulamu.net/unscii/ */
#define LV_FONT_UNSCII_8     CONFIG_LVGL_FONT_UNSCII8

/* Optionally declare your custom fonts here.
 * You can use these fonts as default font too
 * and they will be available globally. E.g.
 * #define LV_FONT_CUSTOM_DECLARE LV_FONT_DECLARE(my_font_1) \
 *                                LV_FONT_DECLARE(my_font_2)
 */
#define LV_FONT_CUSTOM_DECLARE

/*Always set a default font from the built-in fonts*/
#if CONFIG_LVGL_DEFAULT_FONT_ROBOTO12 == 1
#define LV_FONT_DEFAULT        &lv_font_roboto_12
#elif CONFIG_LVGL_DEFAULT_FONT_ROBOTO16 == 1
#define LV_FONT_DEFAULT        &lv_font_roboto_16
#elif CONFIG_LVGL_DEFAULT_FONT_ROBOTO22 == 1
#define LV_FONT_DEFAULT        &lv_font_roboto_22
#elif CONFIG_LVGL_DEFAULT_FONT_ROBOTO28 == 1
#define LV_FONT_DEFAULT        &lv_font_roboto_28
#elif CONFIG_LVGL_DEFAULT_FONT_UNSCII8 == 1
#define LV_FONT_DEFAULT        &lv_font_unscii_8
#else
#error "Choose a default built-in font"
#endif

/* Enable it if you have fonts with a lot of characters.
 * The limit depends on the font size, font face and bpp
 * but with > 10,000 characters if you see issues probably you need to enable it.*/
#define LV_FONT_FMT_TXT_LARGE   0

/* Set the pixel order of the display.
 * Important only if "subpx fonts" are used.
 * With "normal" font it doesn't matter.
 */
#define LV_FONT_SUBPX_BGR    0

/*Declare the type of the user data of fonts (can be e.g. `void *`, `int`, `struct`)*/
typedef void * lv_font_user_data_t;

/*=================
 *  Text settings
 *=================*/

/* Select a character encoding for strings.
 * Your IDE or editor should have the same character encoding
 * - LV_TXT_ENC_UTF8
 * - LV_TXT_ENC_ASCII
 * */
#define LV_TXT_ENC LV_TXT_ENC_UTF8

 /*Can break (wrap) texts on these chars*/
#define LV_TXT_BREAK_CHARS                  " ,.;:-_"

/* If a word is at least this long, will break wherever "prettiest"
 * To disable, set to a value <= 0 */
#define LV_TXT_LINE_BREAK_LONG_LEN          12

/* Minimum number of characters in a long word to put on a line before a break.
 * Depends on LV_TXT_LINE_BREAK_LONG_LEN. */
#define LV_TXT_LINE_BREAK_LONG_PRE_MIN_LEN  3

/* Minimum number of characters in a long word to put on a line after a break.
 * Depends on LV_TXT_LINE_BREAK_LONG_LEN. */
#define LV_TXT_LINE_BREAK_LONG_POST_MIN_LEN 3

/* The control character to use for signalling text recoloring. */
#define LV_TXT_COLOR_CMD "#"

/* Support bidirectional texts.
 * Allows mixing Left-to-Right and Right-to-Left texts.
 * The direction will be processed according to the Unicode Bidirectioanl Algorithm:
 * https://www.w3.org/International/articles/inline-bidi-markup/uba-basics*/
#define LV_USE_BIDI     0
#if LV_USE_BIDI
/* Set the default direction. Supported values:
 * `LV_BIDI_DIR_LTR` Left-to-Right
 * `LV_BIDI_DIR_RTL` Right-to-Left
 * `LV_BIDI_DIR_AUTO` detect texts base direction */
#define LV_BIDI_BASE_DIR_DEF  LV_BIDI_DIR_AUTO
#endif

/*Change the built in (v)snprintf functions*/
#define LV_SPRINTF_CUSTOM   1
#if LV_SPRINTF_CUSTOM
#  define LV_SPRINTF_INCLUDE <stdio.h>
#  define lv_snprintf     snprintf
#  define lv_vsnprintf    vsnprintf
#endif  /*LV_SPRINTF_CUSTOM*/

/*===================
 *  LV_OBJ SETTINGS
 *==================*/

/*Declare the type of the user data of object (can be e.g. `void *`, `int`, `struct`)*/
typedef void * lv_obj_user_data_t;

/*1: enable `lv_obj_realaign()` based on `lv_obj_align()` parameters*/
#define LV_USE_OBJ_REALIGN          1

/* Enable to make the object clickable on a larger area.
 * LV_EXT_CLICK_AREA_OFF or 0: Disable this feature
 * LV_EXT_CLICK_AREA_TINY: The extra area can be adjusted horizontally and vertically (0..255 px)
 * LV_EXT_CLICK_AREA_FULL: The extra area can be adjusted in all 4 directions (-32k..+32k px)
 */
#define LV_USE_EXT_CLICK_AREA  LV_EXT_CLICK_AREA_OFF

/*==================
 *  LV OBJ X USAGE
 *================*/
/*
 * Documentation of the object types: https://docs.littlevgl.com/#Object-types
 */

/*Arc (dependencies: -)*/
#define LV_USE_ARC      1

/*Bar (dependencies: -)*/
#define LV_USE_BAR      1

/*Button (dependencies: lv_cont*/
#define LV_USE_BTN      1
#if LV_USE_BTN != 0
/*Enable button-state animations - draw a circle on click (dependencies: LV_USE_ANIMATION)*/
#  define LV_BTN_INK_EFFECT   0
#endif

/*Button matrix (dependencies: -)*/
#define LV_USE_BTNM     1

/*Calendar (dependencies: -)*/
#define LV_USE_CALENDAR 1

/*Canvas (dependencies: lv_img)*/
#define LV_USE_CANVAS   1

/*Check box (dependencies: lv_btn, lv_label)*/
#define LV_USE_CB       1

/*Chart (dependencies: -)*/
#define LV_USE_CHART    1
#if LV_USE_CHART
#  define LV_CHART_AXIS_TICK_LABEL_MAX_LEN    20
#endif

/*Container (dependencies: -*/
#define LV_USE_CONT     1

/*Color picker (dependencies: -*/
#define LV_USE_CPICKER   1

/*Drop down list (dependencies: lv_page, lv_label, lv_symbol_def.h)*/
#define LV_USE_DDLIST    1
#if LV_USE_DDLIST != 0
/*Open and close default animation time [ms] (0: no animation)*/
#  define LV_DDLIST_DEF_ANIM_TIME     200
#endif

/*Gauge (dependencies:lv_bar, lv_lmeter)*/
#define LV_USE_GAUGE    1

/*Image (dependencies: lv_label*/
#define LV_USE_IMG      1

/*Image Button (dependencies: lv_btn*/
#define LV_USE_IMGBTN   1
#if LV_USE_IMGBTN
/*1: The imgbtn requires left, mid and right parts and the width can be set freely*/
#  define LV_IMGBTN_TILED 0
#endif

/*Keyboard (dependencies: lv_btnm)*/
#define LV_USE_KB       1

/*Label (dependencies: -*/
#define LV_USE_LABEL    1
#if LV_USE_LABEL != 0
/*Hor, or ver. scroll speed [px/sec] in 'LV_LABEL_LONG_ROLL/ROLL_CIRC' mode*/
#  define LV_LABEL_DEF_SCROLL_SPEED       25

/* Waiting period at beginning/end of animation cycle */
#  define LV_LABEL_WAIT_CHAR_COUNT        3

/*Enable selecting text of the label */
#  define LV_LABEL_TEXT_SEL               0

/*Store extra some info in labels (12 bytes) to speed up drawing of very long texts*/
#  define LV_LABEL_LONG_TXT_HINT          0
#endif

/*LED (dependencies: -)*/
#define LV_USE_LED      1

/*Line (dependencies: -*/
#define LV_USE_LINE     1

/*List (dependencies: lv_page, lv_btn, lv_label, (lv_img optionally for icons ))*/
#define LV_USE_LIST     1
#if LV_USE_LIST != 0
/*Default animation time of focusing to a list element [ms] (0: no animation)  */
#  define LV_LIST_DEF_ANIM_TIME  100
#endif

/*Line meter (dependencies: *;)*/
#define LV_USE_LMETER   1

/*Message box (dependencies: lv_rect, lv_btnm, lv_label)*/
#define LV_USE_MBOX     1

/*Page (dependencies: lv_cont)*/
#define LV_USE_PAGE     1
#if LV_USE_PAGE != 0
/*Focus default animation time [ms] (0: no animation)*/
#  define LV_PAGE_DEF_ANIM_TIME     400
#endif

/*Preload (dependencies: lv_arc, lv_anim)*/
#define LV_USE_PRELOAD      1
#if LV_USE_PRELOAD != 0
#  define LV_PRELOAD_DEF_ARC_LENGTH   60      /*[deg]*/
#  define LV_PRELOAD_DEF_SPIN_TIME    1000    /*[ms]*/
#  define LV_PRELOAD_DEF_ANIM         LV_PRELOAD_TYPE_SPINNING_ARC
#endif

/*Roller (dependencies: lv_ddlist)*/
#define LV_USE_ROLLER    1
#if LV_USE_ROLLER != 0
/*Focus animation time [ms] (0: no animation)*/
#  define LV_ROLLER_DEF_ANIM_TIME     200

/*Number of extra "pages" when the roller is infinite*/
#  define LV_ROLLER_INF_PAGES         7
#endif

/*Slider (dependencies: lv_bar)*/
#define LV_USE_SLIDER    1

/*Spinbox (dependencies: lv_ta)*/
#define LV_USE_SPINBOX       1

/*Switch (dependencies: lv_slider)*/
#define LV_USE_SW       1

/*Text area (dependencies: lv_label, lv_page)*/
#define LV_USE_TA       1
#if LV_USE_TA != 0
#  define LV_TA_DEF_CURSOR_BLINK_TIME 400     /*ms*/
#  define LV_TA_DEF_PWD_SHOW_TIME     1500    /*ms*/
#endif

/*Table (dependencies: lv_label)*/
#define LV_USE_TABLE    1
#if LV_USE_TABLE
#  define LV_TABLE_COL_MAX    12
#endif

/*Tab (dependencies: lv_page, lv_btnm)*/
#define LV_USE_TABVIEW      1
#  if LV_USE_TABVIEW != 0
/*Time of slide animation [ms] (0: no animation)*/
#  define LV_TABVIEW_DEF_ANIM_TIME    300
#endif

/*Tileview (dependencies: lv_page) */
#define LV_USE_TILEVIEW     1
#if LV_USE_TILEVIEW
/*Time of slide animation [ms] (0: no animation)*/
#  define LV_TILEVIEW_DEF_ANIM_TIME   300
#endif

/*Window (dependencies: lv_cont, lv_btn, lv_label, lv_img, lv_page)*/
#define LV_USE_WIN      1

/*==================
 * Non-user section
 *==================*/

#if defined(_MSC_VER) && !defined(_CRT_SECURE_NO_WARNINGS)    /* Disable warnings for Visual Studio*/
#  define _CRT_SECURE_NO_WARNINGS
#endif

/*--END OF LV_CONF_H--*/

/*Be sure every define has a default value*/
#include "lvgl/src/lv_conf_checker.h"

#endif /*LV_CONF_H*/

#endif /*End of "Content enable"*/<|MERGE_RESOLUTION|>--- conflicted
+++ resolved
@@ -305,25 +305,14 @@
  *================*/
 #define LV_THEME_LIVE_UPDATE    CONFIG_LVGL_THEME_LIVE_UPDATE   /*1: Allow theme switching at run time. Uses 8..10 kB of RAM*/
 
-<<<<<<< HEAD
-#define LV_USE_THEME_TEMPL      CONFIG_LVGL_THEME_TEMPL   /*Just for test*/
+#define LV_USE_THEME_TEMPL      CONFIG_LVGL_THEME_TEMPL     /*Just for test*/
 #define LV_USE_THEME_DEFAULT    CONFIG_LVGL_THEME_DEFAULT   /*Built mainly from the built-in styles. Consumes very few RAM*/
-#define LV_USE_THEME_ALIEN      CONFIG_LVGL_THEME_ALIEN   /*Dark futuristic theme*/
-#define LV_USE_THEME_NIGHT      CONFIG_LVGL_THEME_NIGHT   /*Dark elegant theme*/
-#define LV_USE_THEME_MONO       CONFIG_LVGL_THEME_MONO   /*Mono color theme for monochrome displays*/
-#define LV_USE_THEME_MATERIAL   CONFIG_LVGL_THEME_MATERIAL   /*Flat theme with bold colors and light shadows*/
-#define LV_USE_THEME_ZEN        CONFIG_LVGL_THEME_ZEN   /*Peaceful, mainly light theme */
-#define LV_USE_THEME_NEMO       CONFIG_LVGL_THEME_NEMO   /*Water-like theme based on the movie "Finding Nemo"*/
-=======
-#define LV_USE_THEME_TEMPL      0   /*Just for test*/
-#define LV_USE_THEME_DEFAULT    0   /*Built mainly from the built-in styles. Consumes very few RAM*/
-#define LV_USE_THEME_ALIEN      0   /*Dark futuristic theme*/
-#define LV_USE_THEME_NIGHT      0   /*Dark elegant theme*/
-#define LV_USE_THEME_MONO       1   /*Mono color theme for monochrome displays*/
-#define LV_USE_THEME_MATERIAL   0   /*Flat theme with bold colors and light shadows*/
-#define LV_USE_THEME_ZEN        0   /*Peaceful, mainly light theme */
-#define LV_USE_THEME_NEMO       0   /*Water-like theme based on the movie "Finding Nemo"*/
->>>>>>> 544ed04d
+#define LV_USE_THEME_ALIEN      CONFIG_LVGL_THEME_ALIEN     /*Dark futuristic theme*/
+#define LV_USE_THEME_NIGHT      CONFIG_LVGL_THEME_NIGHT     /*Dark elegant theme*/
+#define LV_USE_THEME_MONO       CONFIG_LVGL_THEME_MONO      /*Mono color theme for monochrome displays*/
+#define LV_USE_THEME_MATERIAL   CONFIG_LVGL_THEME_MATERIAL  /*Flat theme with bold colors and light shadows*/
+#define LV_USE_THEME_ZEN        CONFIG_LVGL_THEME_ZEN       /*Peaceful, mainly light theme */
+#define LV_USE_THEME_NEMO       CONFIG_LVGL_THEME_NEMO      /*Water-like theme based on the movie "Finding Nemo"*/
 
 /*==================
  *    FONT USAGE
