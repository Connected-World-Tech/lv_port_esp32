menu "LVGL configuration"

    menu "FONT USAGE"
        menu "Enable built-in fonts"
            config LVGL_FONT_MONTSERRAT_12
                    bool
                    prompt "Enable Montserrat 12"
            config LVGL_FONT_MONTSERRAT_14
                    bool
                    prompt "Enable Montserrat 14"
            config LVGL_FONT_MONTSERRAT_16
                    bool
                    prompt "Enable Montserrat 16"
                    default y
            config LVGL_FONT_MONTSERRAT_18
                    bool
                    prompt "Enable Montserrat 18"
            config LVGL_FONT_MONTSERRAT_20
                    bool
                    prompt "Enable Montserrat 20"
            config LVGL_FONT_MONTSERRAT_22
                    bool
                    prompt "Enable Montserrat 22"
            config LVGL_FONT_MONTSERRAT_24
                    bool
                    prompt "Enable Montserrat 24"
            config LVGL_FONT_MONTSERRAT_26
                    bool
                    prompt "Enable Montserrat 26"
            config LVGL_FONT_MONTSERRAT_28
                    bool
                    prompt "Enable Montserrat 28"
            config LVGL_FONT_MONTSERRAT_30
                    bool
                    prompt "Enable Montserrat 30"
            config LVGL_FONT_MONTSERRAT_32
                    bool
                    prompt "Enable Montserrat 32"
            config LVGL_FONT_MONTSERRAT_34
                    bool
                    prompt "Enable Montserrat 34"
            config LVGL_FONT_MONTSERRAT_36
                    bool
                    prompt "Enable Montserrat 36"
            config LVGL_FONT_MONTSERRAT_38
                    bool
                    prompt "Enable Montserrat 38"
            config LVGL_FONT_MONTSERRAT_40
                    bool
                    prompt "Enable Montserrat 40"
            config LVGL_FONT_MONTSERRAT_42
                    bool
                    prompt "Enable Montserrat 42"
            config LVGL_FONT_MONTSERRAT_44
                    bool
                    prompt "Enable Montserrat 44"
            config LVGL_FONT_MONTSERRAT_46
                    bool
                    prompt "Enable Montserrat 46"
            config LVGL_FONT_MONTSERRAT_48
                    bool
                    prompt "Enable Montserrat 48"
            config LVGL_FONT_UNSCII8
                    bool
                    prompt "Enable UNSCII 8 (Perfect monospace font)"
            config LVGL_FONT_MONTSERRAT12SUBPIX
                    bool
                    prompt "Enable Montserrat 12 sub-pixel"
            config LVGL_FONT_MONTSERRAT28COMPRESSED
                    bool
                    prompt "Enable Montserrat 28 compressed"
            config LVGL_FONT_DEJAVU_16_PERSIAN_HEBREW
                    bool
                    prompt "Enable Dejavu 16 Persian, Hebrew, Arabic letters"
            config LVGL_FONT_SIMSUN_16_CJK
                    bool
                    prompt "Enable Simsun 16 CJK"
        endmenu

        choice LVGL_FONT_DEFAULT_SMALL
            prompt "Select theme default small font"
            default LVGL_FONT_DEFAULT_SMALL_MONTSERRAT_16
            help
                Select theme default small font

            config LVGL_FONT_DEFAULT_SMALL_MONTSERRAT_12
                bool "Montserrat 12"
                select LVGL_FONT_MONTSERRAT_12
            config LVGL_FONT_DEFAULT_SMALL_MONTSERRAT_14
                bool "Montserrat 14"
                select LVGL_FONT_MONTSERRAT_14
            config LVGL_FONT_DEFAULT_SMALL_MONTSERRAT_16
                bool "Montserrat 16"
                select LVGL_FONT_MONTSERRAT_16
            config LVGL_FONT_DEFAULT_SMALL_MONTSERRAT_18
                bool "Montserrat 18"
                select LVGL_FONT_MONTSERRAT_18
            config LVGL_FONT_DEFAULT_SMALL_MONTSERRAT_20
                bool "Montserrat 20"
                select LVGL_FONT_MONTSERRAT_20
            config LVGL_FONT_DEFAULT_SMALL_MONTSERRAT_22
                bool "Montserrat 22"
                select LVGL_FONT_MONTSERRAT_22
            config LVGL_FONT_DEFAULT_SMALL_MONTSERRAT_24
                bool "Montserrat 24"
                select LVGL_FONT_MONTSERRAT_24
            config LVGL_FONT_DEFAULT_SMALL_MONTSERRAT_26
                bool "Montserrat 26"
                select LVGL_FONT_MONTSERRAT_26
            config LVGL_FONT_DEFAULT_SMALL_MONTSERRAT_28
                bool "Montserrat 28"
                select LVGL_FONT_MONTSERRAT_28
            config LVGL_FONT_DEFAULT_SMALL_MONTSERRAT_30
                bool "Montserrat 30"
                select LVGL_FONT_MONTSERRAT_30
            config LVGL_FONT_DEFAULT_SMALL_MONTSERRAT_32
                bool "Montserrat 32"
                select LVGL_FONT_MONTSERRAT_32
            config LVGL_FONT_DEFAULT_SMALL_MONTSERRAT_34
                bool "Montserrat 34"
                select LVGL_FONT_MONTSERRAT_34
            config LVGL_FONT_DEFAULT_SMALL_MONTSERRAT_36
                bool "Montserrat 36"
                select LVGL_FONT_MONTSERRAT_36
            config LVGL_FONT_DEFAULT_SMALL_MONTSERRAT_38
                bool "Montserrat 38"
                select LVGL_FONT_MONTSERRAT_38
            config LVGL_FONT_DEFAULT_SMALL_MONTSERRAT_40
                bool "Montserrat 40"
                select LVGL_FONT_MONTSERRAT_40
            config LVGL_FONT_DEFAULT_SMALL_MONTSERRAT_42
                bool "Montserrat 42"
                select LVGL_FONT_MONTSERRAT_42
            config LVGL_FONT_DEFAULT_SMALL_MONTSERRAT_44
                bool "Montserrat 44"
                select LVGL_FONT_MONTSERRAT_44
            config LVGL_FONT_DEFAULT_SMALL_MONTSERRAT_46
                bool "Montserrat 46"
                select LVGL_FONT_MONTSERRAT_46
            config LVGL_FONT_DEFAULT_SMALL_MONTSERRAT_48
                bool "Montserrat 48"
                select LVGL_FONT_MONTSERRAT_48
            config LVGL_FONT_DEFAULT_SMALL_UNSCII8
                bool "UNSCII 8 (Perfect monospace font)"
                select LVGL_FONT_UNSCII8
            config LVGL_FONT_DEFAULT_SMALL_MONTSERRAT12SUBPIX
                bool "Montserrat 12 sub-pixel"
                select LVGL_FONT_MONTSERRAT12SUBPIX
            config LVGL_FONT_DEFAULT_SMALL_MONTSERRAT28COMPRESSED
                bool "Montserrat 28 compressed"
                select LVGL_FONT_MONTSERRAT28COMPRESSED
            config LVGL_FONT_DEFAULT_SMALL_DEJAVU_16_PERSIAN_HEBREW
                bool "Dejavu 16 Persian, Hebrew, Arabic letters"
                select LVGL_FONT_DEJAVU_16_PERSIAN_HEBREW
            config LVGL_FONT_DEFAULT_SMALL_SIMSUN_16_CJK
                bool "Simsun 16 CJK"
                select LVGL_FONT_SIMSUN_16_CJK
        endchoice
        
        choice LVGL_FONT_DEFAULT_NORMAL
            prompt "Select theme default normal font"
            default LVGL_FONT_DEFAULT_NORMAL_MONTSERRAT_16
            help
                Select theme default normal font

            config LVGL_FONT_DEFAULT_NORMAL_MONTSERRAT_12
                bool "Montserrat 12"
                select LVGL_FONT_MONTSERRAT_12
            config LVGL_FONT_DEFAULT_NORMAL_MONTSERRAT_14
                bool "Montserrat 14"
                select LVGL_FONT_MONTSERRAT_14
            config LVGL_FONT_DEFAULT_NORMAL_MONTSERRAT_16
                bool "Montserrat 16"
                select LVGL_FONT_MONTSERRAT_16
            config LVGL_FONT_DEFAULT_NORMAL_MONTSERRAT_18
                bool "Montserrat 18"
                select LVGL_FONT_MONTSERRAT_18
            config LVGL_FONT_DEFAULT_NORMAL_MONTSERRAT_20
                bool "Montserrat 20"
                select LVGL_FONT_MONTSERRAT_20
            config LVGL_FONT_DEFAULT_NORMAL_MONTSERRAT_22
                bool "Montserrat 22"
                select LVGL_FONT_MONTSERRAT_22
            config LVGL_FONT_DEFAULT_NORMAL_MONTSERRAT_24
                bool "Montserrat 24"
                select LVGL_FONT_MONTSERRAT_24
            config LVGL_FONT_DEFAULT_NORMAL_MONTSERRAT_26
                bool "Montserrat 26"
                select LVGL_FONT_MONTSERRAT_26
            config LVGL_FONT_DEFAULT_NORMAL_MONTSERRAT_28
                bool "Montserrat 28"
                select LVGL_FONT_MONTSERRAT_28
            config LVGL_FONT_DEFAULT_NORMAL_MONTSERRAT_30
                bool "Montserrat 30"
                select LVGL_FONT_MONTSERRAT_30
            config LVGL_FONT_DEFAULT_NORMAL_MONTSERRAT_32
                bool "Montserrat 32"
                select LVGL_FONT_MONTSERRAT_32
            config LVGL_FONT_DEFAULT_NORMAL_MONTSERRAT_34
                bool "Montserrat 34"
                select LVGL_FONT_MONTSERRAT_34
            config LVGL_FONT_DEFAULT_NORMAL_MONTSERRAT_36
                bool "Montserrat 36"
                select LVGL_FONT_MONTSERRAT_36
            config LVGL_FONT_DEFAULT_NORMAL_MONTSERRAT_38
                bool "Montserrat 38"
                select LVGL_FONT_MONTSERRAT_38
            config LVGL_FONT_DEFAULT_NORMAL_MONTSERRAT_40
                bool "Montserrat 40"
                select LVGL_FONT_MONTSERRAT_40
            config LVGL_FONT_DEFAULT_NORMAL_MONTSERRAT_42
                bool "Montserrat 42"
                select LVGL_FONT_MONTSERRAT_42
            config LVGL_FONT_DEFAULT_NORMAL_MONTSERRAT_44
                bool "Montserrat 44"
                select LVGL_FONT_MONTSERRAT_44
            config LVGL_FONT_DEFAULT_NORMAL_MONTSERRAT_46
                bool "Montserrat 46"
                select LVGL_FONT_MONTSERRAT_46
            config LVGL_FONT_DEFAULT_NORMAL_MONTSERRAT_48
                bool "Montserrat 48"
                select LVGL_FONT_MONTSERRAT_48
            config LVGL_FONT_DEFAULT_NORMAL_UNSCII8
                bool "UNSCII 8 (Perfect monospace font)"
                select LVGL_FONT_UNSCII8
            config LVGL_FONT_DEFAULT_NORMAL_MONTSERRAT12SUBPIX
                bool "Montserrat 12 sub-pixel"
                select LVGL_FONT_MONTSERRAT12SUBPIX
            config LVGL_FONT_DEFAULT_NORMAL_MONTSERRAT28COMPRESSED
                bool "Montserrat 28 compressed"
                select LVGL_FONT_MONTSERRAT28COMPRESSED
            config LVGL_FONT_DEFAULT_NORMAL_DEJAVU_16_PERSIAN_HEBREW
                bool "Dejavu 16 Persian, Hebrew, Arabic letters"
                select LVGL_FONT_DEJAVU_16_PERSIAN_HEBREW
            config LVGL_FONT_DEFAULT_NORMAL_SIMSUN_16_CJK
                bool "Simsun 16 CJK"
                select LVGL_FONT_SIMSUN_16_CJK
        endchoice
        
        choice LVGL_FONT_DEFAULT_SUBTITLE
            prompt "Select theme default subtitle font"
            default LVGL_FONT_DEFAULT_SUBTITLE_MONTSERRAT_16
            help
                Select theme default subtitle font

            config LVGL_FONT_DEFAULT_SUBTITLE_MONTSERRAT_12
                bool "Montserrat 12"
                select LVGL_FONT_MONTSERRAT_12
            config LVGL_FONT_DEFAULT_SUBTITLE_MONTSERRAT_14
                bool "Montserrat 14"
                select LVGL_FONT_MONTSERRAT_14
            config LVGL_FONT_DEFAULT_SUBTITLE_MONTSERRAT_16
                bool "Montserrat 16"
                select LVGL_FONT_MONTSERRAT_16
            config LVGL_FONT_DEFAULT_SUBTITLE_MONTSERRAT_18
                bool "Montserrat 18"
                select LVGL_FONT_MONTSERRAT_18
            config LVGL_FONT_DEFAULT_SUBTITLE_MONTSERRAT_20
                bool "Montserrat 20"
                select LVGL_FONT_MONTSERRAT_20
            config LVGL_FONT_DEFAULT_SUBTITLE_MONTSERRAT_22
                bool "Montserrat 22"
                select LVGL_FONT_MONTSERRAT_22
            config LVGL_FONT_DEFAULT_SUBTITLE_MONTSERRAT_24
                bool "Montserrat 24"
                select LVGL_FONT_MONTSERRAT_24
            config LVGL_FONT_DEFAULT_SUBTITLE_MONTSERRAT_26
                bool "Montserrat 26"
                select LVGL_FONT_MONTSERRAT_26
            config LVGL_FONT_DEFAULT_SUBTITLE_MONTSERRAT_28
                bool "Montserrat 28"
                select LVGL_FONT_MONTSERRAT_28
            config LVGL_FONT_DEFAULT_SUBTITLE_MONTSERRAT_30
                bool "Montserrat 30"
                select LVGL_FONT_MONTSERRAT_30
            config LVGL_FONT_DEFAULT_SUBTITLE_MONTSERRAT_32
                bool "Montserrat 32"
                select LVGL_FONT_MONTSERRAT_32
            config LVGL_FONT_DEFAULT_SUBTITLE_MONTSERRAT_34
                bool "Montserrat 34"
                select LVGL_FONT_MONTSERRAT_34
            config LVGL_FONT_DEFAULT_SUBTITLE_MONTSERRAT_36
                bool "Montserrat 36"
                select LVGL_FONT_MONTSERRAT_36
            config LVGL_FONT_DEFAULT_SUBTITLE_MONTSERRAT_38
                bool "Montserrat 38"
                select LVGL_FONT_MONTSERRAT_38
            config LVGL_FONT_DEFAULT_SUBTITLE_MONTSERRAT_40
                bool "Montserrat 40"
                select LVGL_FONT_MONTSERRAT_40
            config LVGL_FONT_DEFAULT_SUBTITLE_MONTSERRAT_42
                bool "Montserrat 42"
                select LVGL_FONT_MONTSERRAT_42
            config LVGL_FONT_DEFAULT_SUBTITLE_MONTSERRAT_44
                bool "Montserrat 44"
                select LVGL_FONT_MONTSERRAT_44
            config LVGL_FONT_DEFAULT_SUBTITLE_MONTSERRAT_46
                bool "Montserrat 46"
                select LVGL_FONT_MONTSERRAT_46
            config LVGL_FONT_DEFAULT_SUBTITLE_MONTSERRAT_48
                bool "Montserrat 48"
                select LVGL_FONT_MONTSERRAT_48
            config LVGL_FONT_DEFAULT_SUBTITLE_UNSCII8
                bool "UNSCII 8 (Perfect monospace font)"
                select LVGL_FONT_UNSCII8
            config LVGL_FONT_DEFAULT_SUBTITLE_MONTSERRAT12SUBPIX
                bool "Montserrat 12 sub-pixel"
                select LVGL_FONT_MONTSERRAT12SUBPIX
            config LVGL_FONT_DEFAULT_SUBTITLE_MONTSERRAT28COMPRESSED
                bool "Montserrat 28 compressed"
                select LVGL_FONT_MONTSERRAT28COMPRESSED
            config LVGL_FONT_DEFAULT_SUBTITLE_DEJAVU_16_PERSIAN_HEBREW
                bool "Dejavu 16 Persian, Hebrew, Arabic letters"
                select LVGL_FONT_DEJAVU_16_PERSIAN_HEBREW
            config LVGL_FONT_DEFAULT_SUBTITLE_SIMSUN_16_CJK
                bool "Simsun 16 CJK"
                select LVGL_FONT_SIMSUN_16_CJK
        endchoice
        
        choice LVGL_FONT_DEFAULT_TITLE
            prompt "Select theme default title font"
            default LVGL_FONT_DEFAULT_TITLE_MONTSERRAT_16
            help
                Select theme default title font

            config LVGL_FONT_DEFAULT_TITLE_MONTSERRAT_12
                bool "Montserrat 12"
                select LVGL_FONT_MONTSERRAT_12
            config LVGL_FONT_DEFAULT_TITLE_MONTSERRAT_14
                bool "Montserrat 14"
                select LVGL_FONT_MONTSERRAT_14
            config LVGL_FONT_DEFAULT_TITLE_MONTSERRAT_16
                bool "Montserrat 16"
                select LVGL_FONT_MONTSERRAT_16
            config LVGL_FONT_DEFAULT_TITLE_MONTSERRAT_18
                bool "Montserrat 18"
                select LVGL_FONT_MONTSERRAT_18
            config LVGL_FONT_DEFAULT_TITLE_MONTSERRAT_20
                bool "Montserrat 20"
                select LVGL_FONT_MONTSERRAT_20
            config LVGL_FONT_DEFAULT_TITLE_MONTSERRAT_22
                bool "Montserrat 22"
                select LVGL_FONT_MONTSERRAT_22
            config LVGL_FONT_DEFAULT_TITLE_MONTSERRAT_24
                bool "Montserrat 24"
                select LVGL_FONT_MONTSERRAT_24
            config LVGL_FONT_DEFAULT_TITLE_MONTSERRAT_26
                bool "Montserrat 26"
                select LVGL_FONT_MONTSERRAT_26
            config LVGL_FONT_DEFAULT_TITLE_MONTSERRAT_28
                bool "Montserrat 28"
                select LVGL_FONT_MONTSERRAT_28
            config LVGL_FONT_DEFAULT_TITLE_MONTSERRAT_30
                bool "Montserrat 30"
                select LVGL_FONT_MONTSERRAT_30
            config LVGL_FONT_DEFAULT_TITLE_MONTSERRAT_32
                bool "Montserrat 32"
                select LVGL_FONT_MONTSERRAT_32
            config LVGL_FONT_DEFAULT_TITLE_MONTSERRAT_34
                bool "Montserrat 34"
                select LVGL_FONT_MONTSERRAT_34
            config LVGL_FONT_DEFAULT_TITLE_MONTSERRAT_36
                bool "Montserrat 36"
                select LVGL_FONT_MONTSERRAT_36
            config LVGL_FONT_DEFAULT_TITLE_MONTSERRAT_38
                bool "Montserrat 38"
                select LVGL_FONT_MONTSERRAT_38
            config LVGL_FONT_DEFAULT_TITLE_MONTSERRAT_40
                bool "Montserrat 40"
                select LVGL_FONT_MONTSERRAT_40
            config LVGL_FONT_DEFAULT_TITLE_MONTSERRAT_42
                bool "Montserrat 42"
                select LVGL_FONT_MONTSERRAT_42
            config LVGL_FONT_DEFAULT_TITLE_MONTSERRAT_44
                bool "Montserrat 44"
                select LVGL_FONT_MONTSERRAT_44
            config LVGL_FONT_DEFAULT_TITLE_MONTSERRAT_46
                bool "Montserrat 46"
                select LVGL_FONT_MONTSERRAT_46
            config LVGL_FONT_DEFAULT_TITLE_MONTSERRAT_48
                bool "Montserrat 48"
                select LVGL_FONT_MONTSERRAT_48
            config LVGL_FONT_DEFAULT_TITLE_UNSCII8
                bool "UNSCII 8 (Perfect monospace font)"
                select LVGL_FONT_UNSCII8
            config LVGL_FONT_DEFAULT_TITLE_MONTSERRAT12SUBPIX
                bool "Montserrat 12 sub-pixel"
                select LVGL_FONT_MONTSERRAT12SUBPIX
            config LVGL_FONT_DEFAULT_TITLE_MONTSERRAT28COMPRESSED
                bool "Montserrat 28 compressed"
                select LVGL_FONT_MONTSERRAT28COMPRESSED
            config LVGL_FONT_DEFAULT_TITLE_DEJAVU_16_PERSIAN_HEBREW
                bool "Dejavu 16 Persian, Hebrew, Arabic letters"
                select LVGL_FONT_DEJAVU_16_PERSIAN_HEBREW
            config LVGL_FONT_DEFAULT_TITLE_SIMSUN_16_CJK
                bool "Simsun 16 CJK"
                select LVGL_FONT_SIMSUN_16_CJK
        endchoice
    endmenu

    menu "THEME USAGE"
	menu "Enable theme usage, always enable at least one theme"
            config LVGL_THEME_EMPTY
                    bool
                    prompt "Empty: No theme, you can apply your styles as you need."
            config LVGL_THEME_TEMPLATE
                    bool
                    prompt "Template: Simple to create your theme based on it."
            config LVGL_THEME_MATERIAL
                    bool
                    prompt "Material: A fast and impressive theme."
                    default y
            config LVGL_THEME_MONO
                    bool
                    prompt "Mono: Mono-color theme for monochrome displays"
	endmenu

        choice LVGL_THEME_DEFAULT_INIT
            prompt "Select theme default init"
            default LVGL_THEME_DEFAULT_INIT_MATERIAL
            help
                Select theme default init

            config LVGL_THEME_DEFAULT_INIT_EMPTY
                bool "Default init for empty theme"
                select LVGL_THEME_EMPTY
            config LVGL_THEME_DEFAULT_INIT_TEMPLATE
                bool "Default init for template theme"
                select LVGL_THEME_TEMPLATE
            config LVGL_THEME_DEFAULT_INIT_MATERIAL
                bool "Default init for material theme"
                select LVGL_THEME_MATERIAL
            config LVGL_THEME_DEFAULT_INIT_MONO
                bool "Default init for mono theme"
                select LVGL_THEME_MONO
        endchoice
        
        choice LVGL_THEME_DEFAULT_PRIMARY_COLOR
            depends on !LVGL_THEME_DEFAULT_INIT_MONO

            prompt "Select theme default primary color"
            default LVGL_THEME_DEFAULT_PRIMARY_COLOR_RED
            help
                Select theme default primary color.

            config LVGL_THEME_DEFAULT_PRIMARY_COLOR_WHITE
                bool "Default primary color white"
            config LVGL_THEME_DEFAULT_PRIMARY_COLOR_SILVER
                bool "Default primary color silver"
            config LVGL_THEME_DEFAULT_PRIMARY_COLOR_GRAY
                bool "Default primary color gray"
            config LVGL_THEME_DEFAULT_PRIMARY_COLOR_BLACK
                bool "Default primary color black"
            config LVGL_THEME_DEFAULT_PRIMARY_COLOR_RED
                bool "Default primary color red"
            config LVGL_THEME_DEFAULT_PRIMARY_COLOR_MAROON
                bool "Default primary color maroon"
            config LVGL_THEME_DEFAULT_PRIMARY_COLOR_YELLOW
                bool "Default primary color yellow"
            config LVGL_THEME_DEFAULT_PRIMARY_COLOR_OLIVE
                bool "Default primary color olive"
            config LVGL_THEME_DEFAULT_PRIMARY_COLOR_LIME
                bool "Default primary color lime"
            config LVGL_THEME_DEFAULT_PRIMARY_COLOR_GREEN
                bool "Default primary color green"
            config LVGL_THEME_DEFAULT_PRIMARY_COLOR_CYAN
                bool "Default primary color cyan"
            config LVGL_THEME_DEFAULT_PRIMARY_COLOR_AQUA
                bool "Default primary color aqua"
            config LVGL_THEME_DEFAULT_PRIMARY_COLOR_TEAL
                bool "Default primary color teal"
            config LVGL_THEME_DEFAULT_PRIMARY_COLOR_BLUE
                bool "Default primary color blue"
            config LVGL_THEME_DEFAULT_PRIMARY_COLOR_NAVY
                bool "Default primary color navy"
            config LVGL_THEME_DEFAULT_PRIMARY_COLOR_MAGENTA
                bool "Default primary color magenta"
            config LVGL_THEME_DEFAULT_PRIMARY_COLOR_PURPLE
                bool "Default primary color purple"
            config LVGL_THEME_DEFAULT_PRIMARY_COLOR_ORANGE
                bool "Default primary color orange"
        endchoice
        
        choice LVGL_THEME_DEFAULT_SECONDARY_COLOR
            depends on !LVGL_THEME_DEFAULT_INIT_MONO

            prompt "Select theme default secondary color"
            default LVGL_THEME_DEFAULT_SECONDARY_COLOR_RED
            help
                Select theme default secondary color.

            config LVGL_THEME_DEFAULT_SECONDARY_COLOR_WHITE
                bool "Default secondary color white"
            config LVGL_THEME_DEFAULT_SECONDARY_COLOR_SILVER
                bool "Default secondary color silver"
            config LVGL_THEME_DEFAULT_SECONDARY_COLOR_GRAY
                bool "Default secondary color gray"
            config LVGL_THEME_DEFAULT_SECONDARY_COLOR_BLACK
                bool "Default secondary color black"
            config LVGL_THEME_DEFAULT_SECONDARY_COLOR_RED
                bool "Default secondary color red"
            config LVGL_THEME_DEFAULT_SECONDARY_COLOR_MAROON
                bool "Default secondary color maroon"
            config LVGL_THEME_DEFAULT_SECONDARY_COLOR_YELLOW
                bool "Default secondary color yellow"
            config LVGL_THEME_DEFAULT_SECONDARY_COLOR_OLIVE
                bool "Default secondary color olive"
            config LVGL_THEME_DEFAULT_SECONDARY_COLOR_LIME
                bool "Default secondary color lime"
            config LVGL_THEME_DEFAULT_SECONDARY_COLOR_GREEN
                bool "Default secondary color green"
            config LVGL_THEME_DEFAULT_SECONDARY_COLOR_CYAN
                bool "Default secondary color cyan"
            config LVGL_THEME_DEFAULT_SECONDARY_COLOR_AQUA
                bool "Default secondary color aqua"
            config LVGL_THEME_DEFAULT_SECONDARY_COLOR_TEAL
                bool "Default secondary color teal"
            config LVGL_THEME_DEFAULT_SECONDARY_COLOR_BLUE
                bool "Default secondary color blue"
            config LVGL_THEME_DEFAULT_SECONDARY_COLOR_NAVY
                bool "Default secondary color navy"
            config LVGL_THEME_DEFAULT_SECONDARY_COLOR_MAGENTA
                bool "Default secondary color magenta"
            config LVGL_THEME_DEFAULT_SECONDARY_COLOR_PURPLE
                bool "Default secondary color purple"
            config LVGL_THEME_DEFAULT_SECONDARY_COLOR_ORANGE
                bool "Default secondary color orange"
        endchoice

        choice LVGL_THEME_DEFAULT_COLOR
            depends on LVGL_THEME_DEFAULT_INIT_MONO

            prompt "Select mono theme default primary color"
            default LVGL_THEME_DEFAULT_COLOR_BLACK
            help
                If LV_THEME_DEFAULT_COLOR_PRIMARY is LV_COLOR_BLACK the
                texts and borders will be black and the background will be
                white. Else the colors are inverted.

            config LVGL_THEME_DEFAULT_COLOR_BLACK
                bool "Default primary color black"
            config LVGL_THEME_DEFAULT_COLOR_WHITE
                bool "Default primary color white"
        endchoice

        choice LVGL_THEME_DEFAULT_FLAG
            depends on LVGL_THEME_MATERIAL
            
            prompt "Select theme default flag"
            default LVGL_THEME_DEFAULT_FLAG_LIGHT
            help
                Select theme default flag

            config LVGL_THEME_DEFAULT_FLAG_LIGHT
                bool "Light theme"
                depends on LVGL_THEME_MATERIAL
            config LVGL_THEME_DEFAULT_FLAG_DARK
                bool "Dark theme"
                depends on LVGL_THEME_MATERIAL
        endchoice

    endmenu

    menu "Memory manager settings"
	config LVGL_MEM_SIZE
	    int
	    prompt "Size of the memory used by `lv_mem_alloc` in kilobytes (>= 2kB)"
	    range 2 128
	    default 32
    endmenu

    menu "Text Settings"
        config LVGL_SPRINTF_CUSTOM
            bool "Change the built-in (v)snprintf functions"
            default n
        config LVGL_SPRINTF_DISABLE_FLOAT
            bool "Disable float in built-in (v)snprintf functions" if !LVGL_SPRINTF_CUSTOM 
            default n
    endmenu

<<<<<<< HEAD
    menu "Log Settings"
        config LVGL_USE_LOG
            bool "Enable the log module"
            default n

        choice LVGL_LOG_LEVEL
            bool "Default log verbosity" if LVGL_USE_LOG
            default LVGL_LOG_LEVEL_INFO
            help
                Specify how important log should be added.

            config LVGL_LOG_LEVEL_TRACE
                bool "Trace - Detailed information"
            config LVGL_LOG_LEVEL_INFO 
                bool "Info  - Log important events"
            config LVGL_LOG_LEVEL_WARN 
                bool "Warn  - Log if something unwanted happened"
            config LVGL_LOG_LEVEL_ERROR
                bool "Error - Only critical issues"
            config LVGL_LOG_LEVEL_NONE 
                bool "None  - Do not log anything"
        endchoice

        config LVGL_LOG_PRINTF
            bool "Print the log with 'printf'" if LVGL_USE_LOG
            default y
            help
                Use printf for log output. 
                If not set the user needs to register a callback with `lv_log_register_print_cb`.

    endmenu
    
=======
    menu "Objects usage"
        config LVGL_OBJX_USE_ARC
            bool "Arc. Dependencies: -"
            default y
        config LVGL_OBJX_USE_BAR
            bool "Bar. Dependencies: -"
            default y
       config LVGL_OBJX_USE_BTN
           bool "Button. Dependencies: lv_cont"
           default y
       config LVGL_OBJX_USE_BTNMATRIX
           bool "Button matrix. Dependencies: -"
           default y
       config LVGL_OBJX_USE_CALENDAR
           bool "Calendar. Dependencies: -"
           default y
       config LVGL_OBJX_USE_CANVAS
           bool "Canvas. Dependencies: lv_img"
           default y
       config LVGL_OBJX_USE_CHECKBOX
           bool "Check Box. Dependencies: lv_btn, lv_label"
           default y
       config LVGL_OBJX_USE_CHART
           bool "Chart. Dependencies: -"
           default y
       config LVGL_OBJX_CHART_AXIS_MAX_LEN
           int "Chart axis tick label max len."
           depends on LVGL_OBJX_USE_CHART
           default 256
       config LVGL_OBJX_USE_CONTAINER
           bool "Container. Dependencies: -"
           default y
       config LVGL_OBJX_USE_CPICKER
           bool "Color picker. Dependencies: -"
           default y
       config LVGL_OBJX_USE_DROPDOWN
           bool "Drop down list. Dependencies: lv_page, lv_label, lv_symbol_def.h"
           default y
       config LVGL_OBJX_DROPDOWN_ANIMATION_TIME
           int "Drop down animation time. Dependencies: -"
           depends on LVGL_OBJX_USE_DROPBOX
           default 200
       config LVGL_OBJX_USE_GAUGE
           bool "Gauge. Dependencies: lv_bar, lv_linemeter"
           default y
       config LVGL_OBJX_USE_IMG
           bool "Image. Dependencies: lv_label"
           default y
       config LVGL_OBJX_USE_IMGBTN
           bool "Image button. Dependencies: lv_btn"
           default y
       config LVGL_OBJX_USE_KEYBOARD
           bool "Keyboard. Dependencies: lv_btnm"
           default y
       config LVGL_OBJX_USE_LABEL
           bool "Label. Dependencies: -"
           default y
       config LVGL_OBJX_LABEL_DEF_SCROLL_SPEED
           int "Hor. or ver. scroll speed [px/sec] in LV_LABEL_LONG_ROLL/ROLL_CIRC mode."
           default 25
       config LVGL_OBJX_LABEL_DEF_WAIT_CHAR_COUNT
           int "Waiting period at beginning/end of animation cycle."
           default 3
       config LVGL_OBJX_USE_LED
           bool "LED. Dependencies: -"
           default y
       config LVGL_OBJX_LED_BRIGHT_MIN
           int "LED minimal brightness"
           range 0 255
           default 120
       config LVGL_OBJX_LED_BRIGHT_MAX
           int "LED maximal brightness"
           range 0 255
           default 255
       config LVGL_OBJX_USE_LINE
           bool "Line. Dependencies: -"
           default y
       config LVGL_OBJX_USE_LIST
           bool "List. Dependencies: lv_page, lv_btn, lv_label, lv_img (for icons)"
           default y
       config LVGL_OBJX_LIST_DEFAULT_ANIMATION_TIME
           int "List default animation time. 0: no animation"
           default 100
       config LVGL_OBJX_USE_LINEMETER
           bool "Line meter. Dependencies: *"
           default y
       config LVGL_OBJX_USE_OBJMASK
           bool "Mask. Dependencies: -"
           default y
       config LVGL_OBJX_USE_MSGBOX
           bool "Message box. Dependencies: lv_rect, lv_btnm, lv_label"
           default y
       config LVGL_OBJX_USE_PAGE
           bool "Page. Dependencies: lv_cont"
           default y
       config LVGL_OBJX_PAGE_ANIMATION_DEFAULT_TIME
           int "Focus default animation time [ms]. 0: No animation"
           default 100
       config LVGL_OBJX_USE_SPINNER
           bool "Spinner. Dependencies: lv_arc, lv_anim"
           default y
       config LVGL_OBJX_USE_SPINNER
           bool "Spinner. Dependencies: lv_arc, lv_anim"
           default y
       config LVGL_OBJX_SPINNER_DEF_ARC_LENGTH
           int "Spinner def. arc length [deg]"
           default 60
       config LVGL_OBJX_SPINNER_DEF_SPIN_TIME
           int "Spinner def. spin time [ms]"
           default 1000
       config LVGL_OBJX_USE_ROLLER
           bool "Roller. Dependencies: lv_ddlist"
           default y
       config LVGL_OBJX_ROLLER_DEF_ANIM_TIME
           int "Focus animation time [ms]. 0: no animation."
           default 200
       config LVGL_OBJX_ROLLER_INF_PAGES
           int "Number of extra "pages" when the controller is infinite."
           default 7
       config LVGL_OBJX_USE_SLIDER
           bool "Slider. Dependencies: lv_bar"
           default y
       config LVGL_OBJX_USE_SPINBOX
           bool "Spinbox. Dependencies: lv_ta"
           default y
       config LVGL_OBJX_USE_SWITCH
           bool "Switch. Dependencies: lv_slider"
           default y
       config LVGL_OBJX_USE_TEXTAREA
           bool "Text area. Dependencies: lv_label, lv_page"
           default y
       config LVGL_OBJX_TEXTAREA_DEF_CURSOR_BLINK_TIME
           int "Text area def. cursor blink time [ms]"
           default 400
       config LVGL_OBJX_TEXTAREA_DEF_PWN_SHOW_TIME
           int "Text area def. pwn show time [ms]"
           default 1500
       config LVGL_OBJX_USE_TABLE
           bool "Table. Dependencies: lv_label"
           default y
       config LVGL_OBJX_TABLE_COL_MAX
           int "Table col max."
           default 12
       config LVGL_OBJX_USE_TABVIEW
           bool "Tab. Dependencies: lv_page, lv_btnm"
           default y
       config LVGL_OBJX_TABVIEW_SLIDE_ANIMATION
           int "Time of slide animation [ms]. 0: No animation."
           default 300
       config LVGL_OBJX_USE_TILEVIEW
           bool "Tileview. Dependencies: lv_page"
           default y
       config LVGL_OBJX_TILEVIEW_SLIDE_ANIMATION
           int "Time of slide animation [ms]. 0: No animation."
           default 300
       config LVGL_OBJX_USE_WINDOW
           bool "Window. Dependencies: lv_cont, lv_btn, lv_label, lv_img, lv_page"
           default y
    endmenu
>>>>>>> 2fae5625

endmenu<|MERGE_RESOLUTION|>--- conflicted
+++ resolved
@@ -578,7 +578,6 @@
             default n
     endmenu
 
-<<<<<<< HEAD
     menu "Log Settings"
         config LVGL_USE_LOG
             bool "Enable the log module"
@@ -611,7 +610,6 @@
 
     endmenu
     
-=======
     menu "Objects usage"
         config LVGL_OBJX_USE_ARC
             bool "Arc. Dependencies: -"
@@ -729,7 +727,7 @@
            int "Focus animation time [ms]. 0: no animation."
            default 200
        config LVGL_OBJX_ROLLER_INF_PAGES
-           int "Number of extra "pages" when the controller is infinite."
+           int "Number of extra 'pages' when the controller is infinite."
            default 7
        config LVGL_OBJX_USE_SLIDER
            bool "Slider. Dependencies: lv_bar"
@@ -771,6 +769,5 @@
            bool "Window. Dependencies: lv_cont, lv_btn, lv_label, lv_img, lv_page"
            default y
     endmenu
->>>>>>> 2fae5625
 
 endmenu