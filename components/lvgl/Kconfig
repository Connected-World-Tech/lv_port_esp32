--- conflicted
+++ resolved
@@ -751,11 +751,7 @@
            int "Focus animation time [ms]. 0: no animation."
            default 200
        config LVGL_OBJX_ROLLER_INF_PAGES
-<<<<<<< HEAD
            int "Number of extra 'pages' when the controller is infinite."
-=======
-           int "Number of extra pages when the controller is infinite."
->>>>>>> d316d289
            default 7
        config LVGL_OBJX_USE_SLIDER
            bool "Slider. Dependencies: lv_bar."
