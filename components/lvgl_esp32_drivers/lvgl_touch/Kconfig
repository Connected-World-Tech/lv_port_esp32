--- conflicted
+++ resolved
@@ -1,32 +1,6 @@
 menu "LVGL Touch controller"
 
     config LVGL_TOUCH_CONTROLLER
-<<<<<<< HEAD
-		int
-		default 0 if LVGL_TOUCH_CONTROLLER_NONE
-		default 1 if LVGL_TOUCH_CONTROLLER_XPT2046
-		default 2 if LVGL_TOUCH_CONTROLLER_FT6X06
-		default 3 if LVGL_TOUCH_CONTROLLER_STMPE610
-		default 4 if LVGL_TOUCH_CONTROLLER_FT81X
-
-	choice
-	    prompt "Select a touch panel controller model." if LVGL_PREDEFINED_DISPLAY_NONE || LVGL_PREDEFINED_DISPLAY_ERTFT0356 || LVGL_PREDEFINED_DISPLAY_RPI_MPI3501
-		default LVGL_TOUCH_CONTROLLER_NONE
-	    help
-		Select the controller for your touch panel.
-
-	    config LVGL_TOUCH_CONTROLLER_NONE
-		bool "None"
-	    config LVGL_TOUCH_CONTROLLER_XPT2046
-		bool "XPT2046"
-	    config LVGL_TOUCH_CONTROLLER_FT6X06
-        bool "FT6X06"
-        config LVGL_TOUCH_CONTROLLER_STMPE610
-		bool "STMPE610"
-		config LVGL_TOUCH_CONTROLLER_FT81X
-		bool "FT81X"
-	endchoice
-=======
 	int
 	default 0 if LVGL_TOUCH_CONTROLLER_NONE
 	default 1 if LVGL_TOUCH_CONTROLLER_XPT2046
@@ -102,7 +76,6 @@
         config LVGL_TOUCH_CONTROLLER_SPI_VSPI
             bool "VSPI"
         endchoice
->>>>>>> ad9ab4a6
     
     menu "Touchpanel (XPT2046) Pin Assignments"
         depends on LVGL_TOUCH_CONTROLLER_XPT2046
