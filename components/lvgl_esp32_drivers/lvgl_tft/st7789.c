/**
 * @file st7789.c
 *
 * Mostly taken from lbthomsen/esp-idf-littlevgl github.
 */

#include "freertos/FreeRTOS.h"
#include "freertos/task.h"
#include "sdkconfig.h"

#include "esp_log.h"

#include "st7789.h"

#include "disp_spi.h"
#include "driver/gpio.h"

/*********************
 *      DEFINES
 *********************/
#define TAG "st7789"
/**********************
 *      TYPEDEFS
 **********************/

/*The LCD needs a bunch of command/argument values to be initialized. They are stored in this struct. */
typedef struct {
    uint8_t cmd;
    uint8_t data[16];
    uint8_t databytes; //No of data in data; bit 7 = delay after set; 0xFF = end of cmds.
} lcd_init_cmd_t;

/**********************
 *  STATIC PROTOTYPES
 **********************/
static void st7789_set_orientation(uint8_t orientation);

static void st7789_send_cmd(uint8_t cmd);
static void st7789_send_data(void *data, uint16_t length);
static void st7789_send_color(void *data, uint16_t length);

/**********************
 *  STATIC VARIABLES
 **********************/

/**********************
 *      MACROS
 **********************/

/**********************
 *   GLOBAL FUNCTIONS
 **********************/
void st7789_init(void)
{
    lcd_init_cmd_t st7789_init_cmds[] = {
        {0xCF, {0x00, 0x83, 0X30}, 3},
        {0xED, {0x64, 0x03, 0X12, 0X81}, 4},
        {ST7789_PWCTRL2, {0x85, 0x01, 0x79}, 3},
        {0xCB, {0x39, 0x2C, 0x00, 0x34, 0x02}, 5},
        {0xF7, {0x20}, 1},
        {0xEA, {0x00, 0x00}, 2},
        {ST7789_LCMCTRL, {0x26}, 1},
        {ST7789_IDSET, {0x11}, 1},
        {ST7789_VCMOFSET, {0x35, 0x3E}, 2},
        {ST7789_CABCCTRL, {0xBE}, 1},
        {ST7789_MADCTL, {0x00}, 1}, // Set to 0x28 if your display is flipped
        {ST7789_COLMOD, {0x55}, 1},
	{ST7789_INVON, {0}, 0},
        {ST7789_RGBCTRL, {0x00, 0x1B}, 2},
        {0xF2, {0x08}, 1},
        {ST7789_GAMSET, {0x01}, 1},
        {ST7789_PVGAMCTRL, {0xD0, 0x00, 0x02, 0x07, 0x0A, 0x28, 0x32, 0x44, 0x42, 0x06, 0x0E, 0x12, 0x14, 0x17}, 14},
        {ST7789_NVGAMCTRL, {0xD0, 0x00, 0x02, 0x07, 0x0A, 0x28, 0x31, 0x54, 0x47, 0x0E, 0x1C, 0x17, 0x1B, 0x1E}, 14},
        {ST7789_CASET, {0x00, 0x00, 0x00, 0xEF}, 4},
        {ST7789_RASET, {0x00, 0x00, 0x01, 0x3f}, 4},
        {ST7789_RAMWR, {0}, 0},
        {ST7789_GCTRL, {0x07}, 1},
        {0xB6, {0x0A, 0x82, 0x27, 0x00}, 4},
        {ST7789_SLPOUT, {0}, 0x80},
        {ST7789_DISPON, {0}, 0x80},
        {0, {0}, 0xff},
    };

    //Initialize non-SPI GPIOs
    gpio_set_direction(ST7789_DC, GPIO_MODE_OUTPUT);
    gpio_set_direction(ST7789_RST, GPIO_MODE_OUTPUT);
    
#if ST7789_ENABLE_BACKLIGHT_CONTROL
    gpio_set_direction(ST7789_BCKL, GPIO_MODE_OUTPUT);
#endif

    //Reset the display
    gpio_set_level(ST7789_RST, 0);
    vTaskDelay(100 / portTICK_RATE_MS);
    gpio_set_level(ST7789_RST, 1);
    vTaskDelay(100 / portTICK_RATE_MS);

    printf("ST7789 initialization.\n");

    //Send all the commands
    uint16_t cmd = 0;
    while (st7789_init_cmds[cmd].databytes!=0xff) {
        st7789_send_cmd(st7789_init_cmds[cmd].cmd);
        st7789_send_data(st7789_init_cmds[cmd].data, st7789_init_cmds[cmd].databytes&0x1F);
        if (st7789_init_cmds[cmd].databytes & 0x80) {
                vTaskDelay(100 / portTICK_RATE_MS);
        }
        cmd++;
    }

    st7789_enable_backlight(true);

    st7789_set_orientation(CONFIG_LVGL_DISPLAY_ORIENTATION);
}

void st7789_enable_backlight(bool backlight)
{
#if ST7789_ENABLE_BACKLIGHT_CONTROL
    printf("%s backlight.\n", backlight ? "Enabling" : "Disabling");
    uint32_t tmp = 0;

#if (ST7789_BCKL_ACTIVE_LVL==1)
    tmp = backlight ? 1 : 0;
#else
    tmp = backlight ? 0 : 1;
#endif

    gpio_set_level(ST7789_BCKL, tmp);
#endif
}

/* The ST7789 display controller can drive 320*240 displays, when using a 240*240
 * display there's a gap of 80px, we need to edit the coordinates to take into
 * account that gap, this is not necessary in all orientations. */
void st7789_flush(lv_disp_drv_t * drv, const lv_area_t * area, lv_color_t * color_map)
{
    uint8_t data[4] = {0};

    uint16_t offsetx1 = area->x1;
    uint16_t offsetx2 = area->x2;
    uint16_t offsety1 = area->y1;
    uint16_t offsety2 = area->y2;

#if (LV_HOR_RES_MAX == 240) && (LV_VER_RES_MAX == 240)
#if (CONFIG_LVGL_DISPLAY_ORIENTATION_PORTRAIT)
    offsetx1 += 80;
    offsetx2 += 80;
#elif (CONFIG_LVGL_DISPLAY_ORIENTATION_LANDSCAPE_INVERTED)
    offsety1 += 80;
    offsety2 += 80;
#endif
#endif

    /*Column addresses*/
    st7789_send_cmd(ST7789_CASET);
    data[0] = (offsetx1 >> 8) & 0xFF;
    data[1] = offsetx1 & 0xFF;
    data[2] = (offsetx2 >> 8) & 0xFF;
    data[3] = offsetx2 & 0xFF;
    st7789_send_data(data, 4);

    /*Page addresses*/
    st7789_send_cmd(ST7789_RASET);
    data[0] = (offsety1 >> 8) & 0xFF;
    data[1] = offsety1 & 0xFF;
    data[2] = (offsety2 >> 8) & 0xFF;
    data[3] = offsety2 & 0xFF;
    st7789_send_data(data, 4);

    /*Memory write*/
    st7789_send_cmd(ST7789_RAMWR);

    uint32_t size = lv_area_get_width(area) * lv_area_get_height(area);

    st7789_send_color((void*)color_map, size * 2);

}

/**********************
 *   STATIC FUNCTIONS
 **********************/
static void st7789_send_cmd(uint8_t cmd)
{
<<<<<<< HEAD
	disp_wait_for_pending_transactions();
=======
    disp_wait_for_pending_transactions();
>>>>>>> ad9ab4a6
    gpio_set_level(ST7789_DC, 0);
    disp_spi_send_data(&cmd, 1);
}

static void st7789_send_data(void * data, uint16_t length)
{
<<<<<<< HEAD
	disp_wait_for_pending_transactions();
=======
    disp_wait_for_pending_transactions();
>>>>>>> ad9ab4a6
    gpio_set_level(ST7789_DC, 1);
    disp_spi_send_data(data, length);
}

static void st7789_send_color(void * data, uint16_t length)
{
<<<<<<< HEAD
	disp_wait_for_pending_transactions();
=======
    disp_wait_for_pending_transactions();
>>>>>>> ad9ab4a6
    gpio_set_level(ST7789_DC, 1);
    disp_spi_send_colors(data, length);
}

static void st7789_set_orientation(uint8_t orientation)
{
    // ESP_ASSERT(orientation < 4);

    const char *orientation_str[] = {
        "PORTRAIT", "PORTRAIT_INVERTED", "LANDSCAPE", "LANDSCAPE_INVERTED"
    };

    ESP_LOGI(TAG, "Display orientation: %s", orientation_str[orientation]);

#if defined (CONFIG_LVGL_PREDEFINED_DISPLAY_NONE)
    uint8_t data[] = {0xC0, 0x00, 0x60, 0xA0};
#endif

    ESP_LOGI(TAG, "0x36 command value: 0x%02X", data[orientation]);

    st7789_send_cmd(ST7789_MADCTL);
    st7789_send_data((void *) &data[orientation], 1);
}<|MERGE_RESOLUTION|>--- conflicted
+++ resolved
@@ -181,33 +181,21 @@
  **********************/
 static void st7789_send_cmd(uint8_t cmd)
 {
-<<<<<<< HEAD
-	disp_wait_for_pending_transactions();
-=======
     disp_wait_for_pending_transactions();
->>>>>>> ad9ab4a6
     gpio_set_level(ST7789_DC, 0);
     disp_spi_send_data(&cmd, 1);
 }
 
 static void st7789_send_data(void * data, uint16_t length)
 {
-<<<<<<< HEAD
-	disp_wait_for_pending_transactions();
-=======
     disp_wait_for_pending_transactions();
->>>>>>> ad9ab4a6
     gpio_set_level(ST7789_DC, 1);
     disp_spi_send_data(data, length);
 }
 
 static void st7789_send_color(void * data, uint16_t length)
 {
-<<<<<<< HEAD
-	disp_wait_for_pending_transactions();
-=======
     disp_wait_for_pending_transactions();
->>>>>>> ad9ab4a6
     gpio_set_level(ST7789_DC, 1);
     disp_spi_send_colors(data, length);
 }
