--- conflicted
+++ resolved
@@ -70,33 +70,24 @@
 void disp_spi_add_device(spi_host_device_t host)
 {
     spi_device_interface_config_t devcfg={
-<<<<<<< HEAD
-#if CONFIG_LVGL_TFT_DISPLAY_CONTROLLER == TFT_CONTROLLER_HX8357
-            .clock_speed_hz=26*1000*1000,           //Clock out at 26 MHz
-#elif CONFIG_LVGL_TFT_DISPLAY_CONTROLLER == TFT_CONTROLLER_ST7789
-            .clock_speed_hz=24*1000*1000,           //Clock out at 24 MHz
-#elif CONFIG_LVGL_TFT_DISPLAY_CONTROLLER == TFT_CONTROLLER_ILI9486
-            .clock_speed_hz=24*1000*1000,           //Clock out at 24 MHz
-=======
 #if defined CONFIG_LVGL_TFT_DISPLAY_CONTROLLER_ST7789
         .clock_speed_hz=24*1000*1000,           // Clock out at 24 MHz
 #elif defined CONFIG_LVGL_TFT_DISPLAY_CONTROLLER_HX8357
         .clock_speed_hz=26*1000*1000,           // Clock out at 26 MHz
 #elif defined CONFIG_LVGL_TFT_DISPLAY_CONTROLLER_SH1107
         .clock_speed_hz=8*1000*1000,            // Clock out at 8 MHz
->>>>>>> b170e1d4
+#elif defined CONFIG_LVGL_TFT_DISPLAY_CONTROLLER_ILI9486
+        .clock_speed_hz=24*1000*1000,           //Clock out at 24 MHz
 #else
         .clock_speed_hz=40*1000*1000,           // Clock out at 40 MHz
 #endif
 
 #if defined CONFIG_LVGL_TFT_DISPLAY_CONTROLLER_ST7789
         .mode=2,                                // SPI mode 2
-// #elif defined CONFIG_LVGL_TFT_DISPLAY_CONTROLLER_SH1107
-//         .mode=1,
 #else
-	    .mode=0,				                // SPI mode 0
+	    .mode=0,				                          // SPI mode 0
 #endif
-	    .spics_io_num=DISP_SPI_CS,              // CS pin
+	    .spics_io_num=DISP_SPI_CS,                // CS pin
         .queue_size=1,
         .pre_cb=NULL,
         .post_cb=NULL,
@@ -112,23 +103,6 @@
     esp_err_t ret;
 
     spi_bus_config_t buscfg={
-<<<<<<< HEAD
-            .miso_io_num=-1,
-            .mosi_io_num=DISP_SPI_MOSI,
-            .sclk_io_num=DISP_SPI_CLK,
-            .quadwp_io_num=-1,
-            .quadhd_io_num=-1,
-#if CONFIG_LVGL_TFT_DISPLAY_CONTROLLER == TFT_CONTROLLER_ILI9341
-            .max_transfer_sz = DISP_BUF_SIZE * 2,
-#elif CONFIG_LVGL_TFT_DISPLAY_CONTROLLER == TFT_CONTROLLER_ST7789
-            .max_transfer_sz = DISP_BUF_SIZE * 2,
-#elif CONFIG_LVGL_TFT_DISPLAY_CONTROLLER == TFT_CONTROLLER_ILI9488
-            .max_transfer_sz = DISP_BUF_SIZE * 3,
-#elif CONFIG_LVGL_TFT_DISPLAY_CONTROLLER == TFT_CONTROLLER_HX8357
-            .max_transfer_sz = DISP_BUF_SIZE * 2
-#elif CONFIG_LVGL_TFT_DISPLAY_CONTROLLER == TFT_CONTROLLER_ILI9486
-            .max_transfer_sz = DISP_BUF_SIZE * 2,
-=======
         .miso_io_num=-1,
         .mosi_io_num=DISP_SPI_MOSI,
         .sclk_io_num=DISP_SPI_CLK,
@@ -142,9 +116,10 @@
         .max_transfer_sz = DISP_BUF_SIZE * 3,
 #elif defined CONFIG_LVGL_TFT_DISPLAY_CONTROLLER_HX8357
         .max_transfer_sz = DISP_BUF_SIZE * 2
+#elif defined CONFIG_LVGL_TFT_DISPLAY_CONTROLLER_ILI9486
+            .max_transfer_sz = DISP_BUF_SIZE * 2,
 #elif defined CONFIG_LVGL_TFT_DISPLAY_CONTROLLER_SH1107
 		.max_transfer_sz = DISP_BUF_SIZE * 2
->>>>>>> b170e1d4
 #endif
     };
 
