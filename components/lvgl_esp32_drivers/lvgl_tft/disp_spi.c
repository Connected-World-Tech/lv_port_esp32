--- conflicted
+++ resolved
@@ -44,11 +44,7 @@
  *  STATIC VARIABLES
  **********************/
 static spi_device_handle_t spi;
-<<<<<<< HEAD
-static volatile uint8_t spi_pending_trans  = 0;
-=======
 static volatile uint8_t spi_pending_trans = 0;
->>>>>>> ad9ab4a6
 static transaction_cb_t chained_post_cb;
 
 /**********************
@@ -68,24 +64,6 @@
 
 void disp_spi_add_device(spi_host_device_t host)
 {
-<<<<<<< HEAD
-    spi_device_interface_config_t devcfg={
-#if defined CONFIG_LVGL_TFT_DISPLAY_CONTROLLER_ST7789
-        .clock_speed_hz=24*1000*1000,           // Clock out at 24 MHz
-#elif defined CONFIG_LVGL_TFT_DISPLAY_CONTROLLER_HX8357
-        .clock_speed_hz=26*1000*1000,           // Clock out at 26 MHz
-#elif defined CONFIG_LVGL_TFT_DISPLAY_CONTROLLER_SH1107
-        .clock_speed_hz=8*1000*1000,            // Clock out at 8 MHz
-#elif defined CONFIG_LVGL_TFT_DISPLAY_CONTROLLER_ILI9486
-        .clock_speed_hz=24*1000*1000,           //Clock out at 24 MHz
-#elif defined CONFIG_LVGL_TFT_DISPLAY_CONTROLLER_FT81X
-			.clock_speed_hz=32*1000*1000,           //Clock out at 32 MHz (30 MHz is spec)
-#else
-        .clock_speed_hz=40*1000*1000,           // Clock out at 40 MHz
-#endif
-=======
->>>>>>> ad9ab4a6
-
     ESP_LOGI(TAG, "Adding SPI device");
     ESP_LOGI(TAG, "Clock speed: %dHz, mode: %d, CS pin: %d",
         SPI_TFT_CLOCK_SPEED_HZ, SPI_TFT_SPI_MODE, DISP_SPI_CS);
@@ -97,13 +75,8 @@
         .queue_size=1,
         .pre_cb=NULL,
         .post_cb=NULL,
-<<<<<<< HEAD
-#if !defined CONFIG_LVGL_TFT_DISPLAY_CONTROLLER_FT81X
-        .flags = SPI_DEVICE_HALFDUPLEX
-=======
 #if !defined (CONFIG_LVGL_TFT_DISPLAY_CONTROLLER_FT81X)
         .flags = SPI_DEVICE_NO_DUMMY | SPI_DEVICE_HALFDUPLEX
->>>>>>> ad9ab4a6
 #endif
     };
 
@@ -114,109 +87,15 @@
     disp_spi_send_flag_t flags, disp_spi_read_data *out,
     uint64_t addr)
 {
-<<<<<<< HEAD
-    esp_err_t ret;
-
-    spi_bus_config_t buscfg={
-        .mosi_io_num=DISP_SPI_MOSI,
-#if CONFIG_LVGL_TFT_DISPLAY_CONTROLLER == TFT_CONTROLLER_FT81X
-        .miso_io_num=DISP_SPI_MISO,
-#else
-        .miso_io_num=-1,
-#endif
-        .sclk_io_num=DISP_SPI_CLK,
-        .quadwp_io_num=-1,
-        .quadhd_io_num=-1,
-#if defined CONFIG_LVGL_TFT_DISPLAY_CONTROLLER_ILI9341
-        .max_transfer_sz = DISP_BUF_SIZE * 2,
-#elif defined CONFIG_LVGL_TFT_DISPLAY_CONTROLLER_ST7789
-        .max_transfer_sz = DISP_BUF_SIZE * 2,
-#elif defined CONFIG_LVGL_TFT_DISPLAY_CONTROLLER_ILI9488
-        .max_transfer_sz = DISP_BUF_SIZE * 3,
-#elif defined CONFIG_LVGL_TFT_DISPLAY_CONTROLLER_HX8357
-        .max_transfer_sz = DISP_BUF_SIZE * 2
-#elif defined CONFIG_LVGL_TFT_DISPLAY_CONTROLLER_ILI9486
-            .max_transfer_sz = DISP_BUF_SIZE * 2,
-#elif defined CONFIG_LVGL_TFT_DISPLAY_CONTROLLER_SH1107
-		.max_transfer_sz = DISP_BUF_SIZE * 2
-#elif CONFIG_LVGL_TFT_DISPLAY_CONTROLLER == TFT_CONTROLLER_FT81X
-		.max_transfer_sz = DISP_BUF_SIZE * 2
-#endif
-    };
-
-    //Initialize the SPI bus
-    ret=spi_bus_initialize(TFT_SPI_HOST, &buscfg, 1);
-    assert(ret==ESP_OK);
-=======
     if (0 == length) {
         return;
     }
 
     /* Wait for previous pending transaction results */
     disp_wait_for_pending_transactions();
->>>>>>> ad9ab4a6
 
     spi_transaction_ext_t t = {0};
 
-<<<<<<< HEAD
-
-void disp_spi_transaction(const uint8_t* data, uint16_t length, disp_spi_send_flag_t flags, disp_spi_read_data* out, uint64_t addr)
-{
-	if (length == 0) return;           //no need to send anything
-
-	// wait for previous pending transaction results
-	disp_wait_for_pending_transactions();
-
-	spi_transaction_ext_t t = {0};
-
-	t.base.length = length * 8; // transaction length is in bits
-
-	if (length <= 4 && data != NULL) 
-	{
-		t.base.flags = SPI_TRANS_USE_TXDATA;
-		memcpy(t.base.tx_data, data, length);
-	} 
-	else 
-	{
-		t.base.tx_buffer = data;
-	}
-
-	if(flags & DISP_SPI_RECEIVE) 
-	{
-		assert(out !=NULL && (flags & (DISP_SPI_SEND_POLLING | DISP_SPI_SEND_SYNCHRONOUS)));	// sanity check
-		t.base.rx_buffer = out;
-		t.base.rxlength = 0;	// default to same as tx length
-	}
-
-	if(flags & DISP_SPI_ADDRESS_24) 
-	{
-		t.address_bits = 24;
-		t.base.addr = addr;
-		t.base.flags |= SPI_TRANS_VARIABLE_ADDR;
-	}
-
-	t.base.user = (void*)flags;		// save flags for pre/post transaction processing
-
-	// poll/complete/queue transaction
-	if(flags & DISP_SPI_SEND_POLLING) 
-	{
-		spi_device_polling_transmit(spi, (spi_transaction_t*)&t);
-	} 
-	else if (flags & DISP_SPI_SEND_SYNCHRONOUS) 
-	{
-		spi_device_transmit(spi, (spi_transaction_t*)&t);
-	} 
-	else 
-	{
-		static spi_transaction_ext_t queuedt;		// must hang around until results retrieved via spi_device_get_trans_result()
-		memcpy(&queuedt, &t, sizeof(t));
-		spi_pending_trans++;
-		if(spi_device_queue_trans(spi, (spi_transaction_t*)&queuedt, portMAX_DELAY) != ESP_OK) 
-		{
-			spi_pending_trans--;	// clear wait state
-		}
-	}
-=======
     /* transaction length is in bits */
     t.base.length = length * 8;
 
@@ -267,7 +146,6 @@
             spi_pending_trans--;
         }
     }
->>>>>>> ad9ab4a6
 }
 
 void disp_spi_acquire(void)
@@ -276,22 +154,9 @@
     assert(ret == ESP_OK);
 }
 
-<<<<<<< HEAD
-void disp_wait_for_pending_transactions(void)
-{
-	spi_transaction_t* presult;
-	while(spi_pending_trans)
-	{
-		if(spi_device_get_trans_result(spi, &presult, portMAX_DELAY) == ESP_OK) 
-		{
-			spi_pending_trans--;
-		}
-	}
-=======
 void disp_spi_release(void)
 {
     spi_device_release_bus(spi);
->>>>>>> ad9ab4a6
 }
 
 /**********************
@@ -313,16 +178,6 @@
 
 void disp_spi_acquire()
 {
-<<<<<<< HEAD
-	esp_err_t ret = spi_device_acquire_bus(spi, portMAX_DELAY);
-	assert(ret == ESP_OK);
-}
-
-
-void disp_spi_release()
-{
-	spi_device_release_bus(spi);
-=======
     disp_spi_send_flag_t flags = (disp_spi_send_flag_t) trans->user;
 
     if (flags & DISP_SPI_SIGNAL_FLUSH) {
@@ -340,5 +195,4 @@
     if (chained_post_cb) {
         chained_post_cb(trans);
     }
->>>>>>> ad9ab4a6
 }
