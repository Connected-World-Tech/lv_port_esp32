# NOTES:
# - default <> if <> work only when no prompt is available for the user

menu "LVGL TFT Display controller"

    # Predefined display configurations for multiple
    # evaluation/development boards.
    choice LVGL_PREDEFINED_DISPLAY
        prompt "Select predefined display configuration"
        default LVGL_PREDEFINED_DISPLAY_NONE
        help
            Select predefined display configuration

        config LVGL_PREDEFINED_DISPLAY_NONE
            bool "None"
        config LVGL_PREDEFINED_DISPLAY_WROVER4
            bool "ESP-Wrover-KIT v4.1"
            select LVGL_TFT_DISPLAY_CONTROLLER_ILI9341
            select LVGL_TFT_DISPLAY_PROTOCOL_SPI
        config LVGL_PREDEFINED_DISPLAY_M5STACK
            bool "M5Stack"
            select LVGL_TFT_DISPLAY_CONTROLLER_ILI9341
            select LVGL_TFT_DISPLAY_PROTOCOL_SPI
        config LVGL_PREDEFINED_DISPLAY_M5STICK
            bool "M5Stick"
            select LVGL_TFT_DISPLAY_CONTROLLER_SH1107
            select LVGL_TFT_DISPLAY_PROTOCOL_SPI
            select LVGL_TFT_DISPLAY_MONOCHROME
            select LVGL_THEME_MONO
<<<<<<< HEAD
	config LVGL_PREDEFINED_DISPLAY_ERTFT0356
	    bool "ER-TFT035-6"
            select LVGL_TFT_DISPLAY_CONTROLLER_ILI9488
            select LVGL_TFT_DISPLAY_PROTOCOL_SPI
	config LVGL_PREDEFINED_DISPLAY_ADA_FEATHERWING
            bool "Adafruit 3.5 Featherwing"
            select LVGL_TFT_DISPLAY_CONTROLLER_HX8357
            select LVGL_TFT_DISPLAY_PROTOCOL_SPI
  	config LVGL_PREDEFINED_DISPLAY_RPI_MPI3501
=======
        config LVGL_PREDEFINED_DISPLAY_M5STICKC
            bool "M5StickC"
            select LVGL_TFT_DISPLAY_CONTROLLER_ST7735S
            select LVGL_TFT_DISPLAY_PROTOCOL_SPI
        config LVGL_PREDEFINED_DISPLAY_ERTFT0356
	        bool "ER-TFT035-6"
            select LVGL_TFT_DISPLAY_CONTROLLER_ILI9488
            select LVGL_TFT_DISPLAY_PROTOCOL_SPI
	    config LVGL_PREDEFINED_DISPLAY_ADA_FEATHERWING
            bool "Adafruit 3.5 Featherwing"
            select LVGL_TFT_DISPLAY_CONTROLLER_HX8357
            select LVGL_TFT_DISPLAY_PROTOCOL_SPI
  	    config LVGL_PREDEFINED_DISPLAY_RPI_MPI3501
>>>>>>> ad9ab4a6
            bool "RPi MPI3501"
            select LVGL_TFT_DISPLAY_CONTROLLER_ILI9486
            select LVGL_TFT_DISPLAY_PROTOCOL_SPI
        config LVGL_PREDEFINED_DISPLAY_WEMOS_LOLIN
            bool "Wemos Lolin OLED"
            select LVGL_TFT_DISPLAY_CONTROLLER_SSD1306
            select LVGL_TFT_DISPLAY_PROTOCOL_I2C
<<<<<<< HEAD
=======
            select LVGL_TFT_DISPLAY_MONOCHROME
            select LVGL_THEME_MONO
        config LVGL_PREDEFINED_DISPLAY_ATAG
            bool "AIRcable ATAGv3"
            select LVGL_TFT_DISPLAY_CONTROLLER_IL3820
            select LVGL_TFT_DISPLAY_PROTOCOL_SPI
>>>>>>> ad9ab4a6
            select LVGL_TFT_DISPLAY_MONOCHROME
            select LVGL_THEME_MONO
    endchoice

    # START of helper symbols.
    #
    # Display controller symbols,
    #
    # This boolean configuration symbols can be used to know what
    # display controller has been choosen by the user. When selected
    # the symbol <symbol_name> is set to y, then in the file sdkconfig.h
    # the symbol CONFIG_<symbol_name> is set to 1.
    #
    # If you add support for a new display controller to the repository
    # you must add a config option for it on this helper symbols section.
    config LVGL_TFT_DISPLAY_CONTROLLER_ILI9341
        bool
        help
            ILI9341 display controller.

    config LVGL_TFT_DISPLAY_CONTROLLER_ILI9488
        bool
        help
            ILI9488 display controller.

    config LVGL_TFT_DISPLAY_CONTROLLER_ILI9486
        bool
        help
            ILI9486 display controller.

    config LVGL_TFT_DISPLAY_CONTROLLER_ST7789
        bool
        help
            ST7789 display controller.

    config LVGL_TFT_DISPLAY_CONTROLLER_ST7735S
        bool
        help
            ST7735S display controller.

    config LVGL_TFT_DISPLAY_CONTROLLER_HX8357
        bool
        help
            HX8357 display controller.

    config LVGL_TFT_DISPLAY_CONTROLLER_SH1107
        bool
        help
            SH1107 display controller.

    config LVGL_TFT_DISPLAY_CONTROLLER_SSD1306
        bool
        help
            SSD1306 display controller.
<<<<<<< HEAD
			
=======

>>>>>>> ad9ab4a6
    config LVGL_TFT_DISPLAY_CONTROLLER_FT81X
        bool
        help
            FT81x display controller.
<<<<<<< HEAD
=======

    config LVGL_TFT_DISPLAY_CONTROLLER_IL3820
        bool
        help
            IL3820 epaper display controller.
>>>>>>> ad9ab4a6
    
    # Display controller communication protocol
    #
    # This symbols define the communication protocol used by the
    # ESP32 to communicate with the display controller.
    # This symbols can be used, but not limited, to:
    # - Know what peripherals to initialize.
    # - Know if the touch and display controllers share the same peripheral.
    # - Etc.
    config LVGL_TFT_DISPLAY_PROTOCOL_SPI
        bool
        help
            Display controller protocol SPI

    config LVGL_TFT_DISPLAY_PROTOCOL_I2C
        bool
        help
            Display controller protocol I2C

    # Display colors(?)
    # Useful to know when the display being used is a monochrome
    # display, so we can use the monochrome theme, etc.
    config LVGL_TFT_DISPLAY_MONOCHROME
        bool
        help
            A monochrome display is used.
    # END of helper symbols

    choice
        prompt "Select predefined board pinouts" if LVGL_PREDEFINED_DISPLAY_NONE || LVGL_PREDEFINED_DISPLAY_ERTFT0356
        default LVGL_PREDEFINED_PINS_NONE
        help
            Select predefined board pin out configuration.

        config LVGL_PREDEFINED_PINS_NONE
            bool "None"
        config LVGL_PREDEFINED_PINS_38V4
            bool "ESP32 DevKit v4 with 38 pins"
        config LVGL_PREDEFINED_PINS_30
            bool "ESP32 Devkit v1 with 30 pins"
        config LVGL_PREDEFINED_PINS_38V1
            bool "Dev Board with 38 pins"
<<<<<<< HEAD
		config LVGL_PREDEFINED_PINS_TKOALA
			bool "TTGO Koala"
=======
        config LVGL_PREDEFINED_PINS_TKOALA
            bool "TTGO Koala"
>>>>>>> ad9ab4a6
    endchoice

    # Select one of the available display controllers.
    choice
	prompt "Select a display controller model." if LVGL_PREDEFINED_DISPLAY_NONE
        help
	    Select the controller for your display.
	
<<<<<<< HEAD
	config LVGL_TFT_DISPLAY_USER_CONTROLLER_ILI9341
=======
        config LVGL_TFT_DISPLAY_USER_CONTROLLER_ILI9341
>>>>>>> ad9ab4a6
	    bool "ILI9341"
            select LVGL_TFT_DISPLAY_CONTROLLER_ILI9341
            select LVGL_TFT_DISPLAY_PROTOCOL_SPI
	config LVGL_TFT_DISPLAY_USER_CONTROLLER_ILI9486
	    bool "ILI9486"
            select LVGL_TFT_DISPLAY_CONTROLLER_ILI9486
            select LVGL_TFT_DISPLAY_PROTOCOL_SPI
	config LVGL_TFT_DISPLAY_USER_CONTROLLER_ILI9488
	    bool "ILI9488"
            select LVGL_TFT_DISPLAY_CONTROLLER_ILI9488
            select LVGL_TFT_DISPLAY_PROTOCOL_SPI
	config LVGL_TFT_DISPLAY_USER_CONTROLLER_ST7789
	    bool "ST7789"
            select LVGL_TFT_DISPLAY_CONTROLLER_ST7789
            select LVGL_TFT_DISPLAY_PROTOCOL_SPI
<<<<<<< HEAD
	config LVGL_TFT_DISPLAY_USER_CONTROLLER_HX8357
	    bool "HX8357"
            select LVGL_TFT_DISPLAY_CONTROLLER_HX8357
            select LVGL_TFT_DISPLAY_PROTOCOL_SPI
=======
    config LVGL_TFT_DISPLAY_USER_CONTROLLER_ST7735S
        bool "ST7735S"
            select LVGL_TFT_DISPLAY_CONTROLLER_ST7735S
            select LVGL_TFT_DISPLAY_PROTOCOL_SPI
	config LVGL_TFT_DISPLAY_USER_CONTROLLER_HX8357
	    bool "HX8357"
            select LVGL_TFT_DISPLAY_CONTROLLER_HX8357
            select LVGL_TFT_DISPLAY_PROTOCOL_SPI
>>>>>>> ad9ab4a6
	config LVGL_TFT_DISPLAY_USER_CONTROLLER_SH1107
	    bool "SH1107"
            select LVGL_TFT_DISPLAY_CONTROLLER_SH1107
            select LVGL_TFT_DISPLAY_PROTOCOL_SPI
            select LVGL_TFT_DISPLAY_MONOCHROME
<<<<<<< HEAD
	config LVGL_TFT_DISPLAY_USER_CONTROLLER_SSD1306
		bool "SSD1306"
			select LVGL_TFT_DISPLAY_CONTROLLER_SSD1306
			select LVGL_TFT_DISPLAY_PROTOCOL_I2C
			select LVGL_TFT_DISPLAY_MONOCHROME
	config LVGL_TFT_DISPLAY_USER_CONTROLLER_FT81X
		bool "FT81X"
			select LVGL_TFT_DISPLAY_CONTROLLER_FT81X
			select LVGL_TFT_DISPLAY_PROTOCOL_SPI
=======
        config LVGL_TFT_DISPLAY_USER_CONTROLLER_SSD1306
            bool "SSD1306"
            select LVGL_TFT_DISPLAY_CONTROLLER_SSD1306
            select LVGL_TFT_DISPLAY_PROTOCOL_I2C
            select LVGL_TFT_DISPLAY_MONOCHROME
        config LVGL_TFT_DISPLAY_USER_CONTROLLER_FT81X
            bool "FT81X"
            select LVGL_TFT_DISPLAY_CONTROLLER_FT81X
            select LVGL_TFT_DISPLAY_PROTOCOL_SPI
        config LVGL_TFT_DISPLAY_USER_CONTROLLER_IL3820
            bool "IL3820"
            select LVGL_TFT_DISPLAY_CONTROLLER_IL3820
            select LVGL_TFT_DISPLAY_PROTOCOL_SPI
            select LVGL_TFT_DISPLAY_MONOCHROME
>>>>>>> ad9ab4a6
	endchoice

    choice
        prompt "TFT SPI Bus." if LVGL_TFT_DISPLAY_PROTOCOL_SPI
    	  default LVGL_TFT_DISPLAY_SPI_HSPI
    	  help
    	      Select the SPI Bus the TFT Display is attached to.

    	config LVGL_TFT_DISPLAY_SPI_HSPI
	        bool "HSPI"
    	config LVGL_TFT_DISPLAY_SPI_VSPI
	        bool "VSPI"
	endchoice

    choice
<<<<<<< HEAD
		prompt "Display orientation" if LVGL_PREDEFINED_DISPLAY_M5STACK || LVGL_PREDEFINED_DISPLAY_M5STICK || \
            LVGL_PREDEFINED_DISPLAY_WEMOS_LOLIN || LVGL_PREDEFINED_DISPLAY_WROVER4 || \
            LVGL_PREDEFINED_DISPLAY_RPI_MPI3501 || \
            LVGL_TFT_DISPLAY_CONTROLLER_ILI9341 || LVGL_TFT_DISPLAY_CONTROLLER_SH1107 || \
            LVGL_TFT_DISPLAY_CONTROLLER_ILI9486 || LVGL_TFT_DISPLAY_CONTROLLER_SSD1306 || \
            LVGL_TFT_DISPLAY_CONTROLLER_ILI9488 || LVGL_TFT_DISPLAY_CONTROLLER_FT81X
	
=======
        prompt "Display I2C port" if LVGL_TFT_DISPLAY_PROTOCOL_I2C
        default LVGL_DISPLAY_I2C_PORT_0
        help
            Select the I2C port used by the display controller.

        config LVGL_DISPLAY_I2C_PORT_0
            bool "I2C PORT 0"
        config LVGL_DISPLAY_I2C_PORT_1
            bool "I2C PORT 1"
    endchoice

    choice
	prompt "Display orientation"
        depends on  LVGL_TFT_DISPLAY_CONTROLLER_ILI9341 || \
                    LVGL_TFT_DISPLAY_CONTROLLER_ILI9486 || \
                    LVGL_TFT_DISPLAY_CONTROLLER_ILI9488 || \
                    LVGL_TFT_DISPLAY_CONTROLLER_SH1107 || \
                    LVGL_TFT_DISPLAY_CONTROLLER_SSD1306 || \
                    LVGL_TFT_DISPLAY_CONTROLLER_FT81X || \
                    LVGL_TFT_DISPLAY_CONTROLLER_ST7789  || \
                    LVGL_TFT_DISPLAY_CONTROLLER_ST7735S || \
                    LVGL_TFT_DISPLAY_CONTROLLER_IL3820
>>>>>>> ad9ab4a6
        default LVGL_DISPLAY_ORIENTATION_LANDSCAPE
	help
	    Display orientation.

        config LVGL_DISPLAY_ORIENTATION_PORTRAIT
            bool "Portrait"
        config LVGL_DISPLAY_ORIENTATION_PORTRAIT_INVERTED
            bool "Inverted Portrait"
        config LVGL_DISPLAY_ORIENTATION_LANDSCAPE
            bool "Landscape"
        config LVGL_DISPLAY_ORIENTATION_LANDSCAPE_INVERTED
            bool "Inverted Landscape"
    endchoice

    # Display orientation
    # This symbol is meant to be used as parameter on the display_set_orientation
    # function at init.
    config LVGL_DISPLAY_ORIENTATION
        int
        default 0 if LVGL_DISPLAY_ORIENTATION_PORTRAIT
        default 1 if LVGL_DISPLAY_ORIENTATION_PORTRAIT_INVERTED
        default 2 if LVGL_DISPLAY_ORIENTATION_LANDSCAPE
        default 3 if LVGL_DISPLAY_ORIENTATION_LANDSCAPE_INVERTED
    
    config LVGL_DISPLAY_WIDTH
        int "TFT display width in pixels." if LVGL_PREDEFINED_DISPLAY_NONE || \
            LVGL_TFT_DISPLAY_CONTROLLER_FT81X
        default 240 if ( LVGL_PREDEFINED_DISPLAY_M5STACK || LVGL_PREDEFINED_DISPLAY_WROVER4 ) && (LVGL_DISPLAY_ORIENTATION_PORTRAIT)
        default 240 if ( LVGL_PREDEFINED_DISPLAY_M5STACK || LVGL_PREDEFINED_DISPLAY_WROVER4 ) && (LVGL_DISPLAY_ORIENTATION_PORTRAIT_INVERTED)
        default 320 if ( LVGL_PREDEFINED_DISPLAY_M5STACK || LVGL_PREDEFINED_DISPLAY_WROVER4 ) && (LVGL_DISPLAY_ORIENTATION_LANDSCAPE)
        default 320 if ( LVGL_PREDEFINED_DISPLAY_M5STACK || LVGL_PREDEFINED_DISPLAY_WROVER4 ) && (LVGL_DISPLAY_ORIENTATION_LANDSCAPE_INVERTED)
        default 480 if LVGL_PREDEFINED_DISPLAY_ERTFT0356 || LVGL_PREDEFINED_DISPLAY_ADA_FEATHERWING
        default 64 if ( LVGL_PREDEFINED_DISPLAY_WEMOS_LOLIN || LVGL_PREDEFINED_DISPLAY_M5STICK ) && LVGL_DISPLAY_ORIENTATION_PORTRAIT
        default 128 if ( LVGL_PREDEFINED_DISPLAY_WEMOS_LOLIN || LVGL_PREDEFINED_DISPLAY_M5STICK ) && LVGL_DISPLAY_ORIENTATION_LANDSCAPE
<<<<<<< HEAD
		default 800 if LVGL_TFT_DISPLAY_CONTROLLER_FT81X
	    default 320
=======
	    default 800 if LVGL_TFT_DISPLAY_CONTROLLER_FT81X
        default 128 if LVGL_PREDEFINED_DISPLAY_ATAG && LVGL_DISPLAY_ORIENTATION_PORTRAIT
        default 296 if LVGL_PREDEFINED_DISPLAY_ATAG && LVGL_DISPLAY_ORIENTATION_LANDSCAPE
        default 80 if LVGL_PREDEFINED_DISPLAY_M5STICKC && (LVGL_DISPLAY_ORIENTATION_PORTRAIT || LVGL_DISPLAY_ORIENTATION_PORTRAIT_INVERTED)
        default 160 if LVGL_PREDEFINED_DISPLAY_M5STICKC && (LVGL_DISPLAY_ORIENTATION_LANDSCAPE || LVGL_DISPLAY_ORIENTATION_LANDSCAPE_INVERTED)
        default 320
>>>>>>> ad9ab4a6

    config LVGL_DISPLAY_HEIGHT
        int "TFT display height in pixels." if LVGL_PREDEFINED_DISPLAY_NONE || \
            LVGL_TFT_DISPLAY_CONTROLLER_FT81X
        default 320 if ( LVGL_PREDEFINED_DISPLAY_M5STACK || LVGL_PREDEFINED_DISPLAY_WROVER4 ) && (LVGL_DISPLAY_ORIENTATION_PORTRAIT)
        default 320 if ( LVGL_PREDEFINED_DISPLAY_M5STACK || LVGL_PREDEFINED_DISPLAY_WROVER4 ) && (LVGL_DISPLAY_ORIENTATION_PORTRAIT_INVERTED)
        default 240 if ( LVGL_PREDEFINED_DISPLAY_M5STACK || LVGL_PREDEFINED_DISPLAY_WROVER4 ) && (LVGL_DISPLAY_ORIENTATION_LANDSCAPE)
        default 240 if ( LVGL_PREDEFINED_DISPLAY_M5STACK || LVGL_PREDEFINED_DISPLAY_WROVER4 ) && (LVGL_DISPLAY_ORIENTATION_LANDSCAPE_INVERTED)
	    default 320 if LVGL_PREDEFINED_DISPLAY_ERTFT0356 || LVGL_PREDEFINED_DISPLAY_ADA_FEATHERWING
        default 128 if ( LVGL_PREDEFINED_DISPLAY_WEMOS_LOLIN || LVGL_PREDEFINED_DISPLAY_M5STICK ) && LVGL_DISPLAY_ORIENTATION_PORTRAIT
        default 64 if ( LVGL_PREDEFINED_DISPLAY_WEMOS_LOLIN || LVGL_PREDEFINED_DISPLAY_M5STICK ) && LVGL_DISPLAY_ORIENTATION_LANDSCAPE
<<<<<<< HEAD
		default 480 if LVGL_TFT_DISPLAY_CONTROLLER_FT81X
=======
	    default 480 if LVGL_TFT_DISPLAY_CONTROLLER_FT81X
        default 296 if LVGL_PREDEFINED_DISPLAY_ATAG && LVGL_DISPLAY_ORIENTATION_PORTRAIT
        default 128 if LVGL_PREDEFINED_DISPLAY_ATAG && LVGL_DISPLAY_ORIENTATION_LANDSCAPE
        default 160 if LVGL_PREDEFINED_DISPLAY_M5STICKC && (LVGL_DISPLAY_ORIENTATION_PORTRAIT || LVGL_DISPLAY_ORIENTATION_PORTRAIT_INVERTED)
        default 80 if LVGL_PREDEFINED_DISPLAY_M5STICKC && (LVGL_DISPLAY_ORIENTATION_LANDSCAPE || LVGL_DISPLAY_ORIENTATION_LANDSCAPE_INVERTED)
>>>>>>> ad9ab4a6
        default 240

    config LVGL_TFT_USE_CUSTOM_SPI_CLK_DIVIDER
        bool "Use custom SPI clock frequency." if LVGL_TFT_DISPLAY_PROTOCOL_SPI
        default n
        help
            Allows to use a custom divider for the SPI clock frequency.

    choice
        prompt "Select a custom frequency."
        depends on LVGL_TFT_USE_CUSTOM_SPI_CLK_DIVIDER
        default LVGL_TFT_SPI_CLK_DIVIDER_4 if LVGL_TFT_DISPLAY_CONTROLLER_ST7789 || LVGL_TFT_DISPLAY_CONTROLLER_ILI9486
        default LVGL_TFT_SPI_CLK_DIVIDER_3 if LVGL_TFT_DISPLAY_CONTROLLER_HX8357
        default LVGL_TFT_SPI_CLK_DIVIDER_10 if CONFIG_LVGL_TFT_DISPLAY_CONTROLLER_SH1107
        default LVGL_TFT_SPI_CLK_DIVIDER_2

        config LVGL_TFT_SPI_CLK_DIVIDER_1
            bool "80 MHz"
        config LVGL_TFT_SPI_CLK_DIVIDER_2
            bool "40 MHz"
        config LVGL_TFT_SPI_CLK_DIVIDER_3
            bool "26.67 MHz"
        config LVGL_TFT_SPI_CLK_DIVIDER_4
            bool "20 MHz"
        config LVGL_TFT_SPI_CLK_DIVIDER_5
            bool "16 MHz"
        config LVGL_TFT_SPI_CLK_DIVIDER_6
            bool "13.33 MHz"
        config LVGL_TFT_SPI_CLK_DIVIDER_7
            bool "11.43 MHz"
        config LVGL_TFT_SPI_CLK_DIVIDER_8
            bool "10 MHz"
        config LVGL_TFT_SPI_CLK_DIVIDER_9
            bool "8.89 MHz"
        config LVGL_TFT_SPI_CLK_DIVIDER_10
            bool "8 MHz"
    endchoice
    
    config LVGL_TFT_CUSTOM_SPI_CLK_DIVIDER
        int
        default 1 if LVGL_TFT_SPI_CLK_DIVIDER_1
        default 2 if LVGL_TFT_SPI_CLK_DIVIDER_2
        default 3 if LVGL_TFT_SPI_CLK_DIVIDER_3
        default 4 if LVGL_TFT_SPI_CLK_DIVIDER_4
        default 5 if LVGL_TFT_SPI_CLK_DIVIDER_5
        default 6 if LVGL_TFT_SPI_CLK_DIVIDER_6
        default 7 if LVGL_TFT_SPI_CLK_DIVIDER_7
        default 8 if LVGL_TFT_SPI_CLK_DIVIDER_8
        default 9 if LVGL_TFT_SPI_CLK_DIVIDER_9
        default 10 if LVGL_TFT_SPI_CLK_DIVIDER_10
        default 2

    config LVGL_INVERT_DISPLAY
        bool "IN DEPRECATION - Invert display."
        default y if LVGL_PREDEFINED_DISPLAY_M5STACK
        help
            If text is backwards on your display, try enabling this.
    
    config LVGL_INVERT_COLORS
        bool "Invert colors in display" if LVGL_TFT_DISPLAY_CONTROLLER_ILI9341
<<<<<<< HEAD
        default y if LVGL_PREDEFINED_DISPLAY_M5STACK
        help
            If the colors look inverted on your display, try enabling this.

    config LVGL_ENABLE_BACKLIGHT_CONTROL
        bool "Enable control of the display backlight by using an GPIO." if \
            ( LVGL_PREDEFINED_DISPLAY_NONE && ! ( LVGL_TFT_DISPLAY_CONTROLLER_SH1107 || LVGL_TFT_DISPLAY_CONTROLLER_SSD1306 ) ) \
            || LVGL_PREDEFINED_DISPLAY_RPI_MPI3501
=======
>>>>>>> ad9ab4a6
        default y if LVGL_PREDEFINED_DISPLAY_M5STACK
        help
            If the colors look inverted on your display, try enabling this.

    config LVGL_M5STICKC_HANDLE_AXP192
        bool "Handle Backlight and TFT power for M5StickC using AXP192." if LVGL_PREDEFINED_DISPLAY_M5STICKC
        default y if LVGL_PREDEFINED_DISPLAY_M5STICKC
        help
            Display and TFT power supply on M5StickC is controlled using an AXP192 Power Mangerment IC. 
            Select yes if you want to enable TFT IC (LDO3) and backlight power using AXP192 by LVGL, or select no if you want to take care of
            power management in your own code.

    config LVGL_AXP192_PIN_SDA
        int "GPIO for AXP192 I2C SDA" if LVGL_M5STICKC_HANDLE_AXP192
        range 0 39
        default 21 if LVGL_PREDEFINED_DISPLAY_M5STICKC
        default 21
        help
            Configure the AXP192 I2C SDA pin here.

    config LVGL_AXP192_PIN_SCL
        int "GPIO for AXP192 I2C SCL" if LVGL_M5STICKC_HANDLE_AXP192
        range 0 39
        default 22 if LVGL_PREDEFINED_DISPLAY_M5STICKC
        default 22
        help
            Configure the AXP192 I2C SDA pin here.     

    # menu will be visible only when LVGL_PREDEFINED_DISPLAY_NONE is y
    menu "Display Pin Assignments"
    visible if LVGL_PREDEFINED_DISPLAY_NONE || LVGL_PREDEFINED_DISPLAY_RPI_MPI3501 || LVGL_PREDEFINED_PINS_TKOALA

        config LVGL_DISP_SPI_MOSI
            int "GPIO for MOSI (Master Out Slave In)" if LVGL_TFT_DISPLAY_PROTOCOL_SPI
            range 0 39
            default 23 if LVGL_PREDEFINED_DISPLAY_WROVER4
            default 23 if LVGL_PREDEFINED_DISPLAY_ATAG
            default 23 if LVGL_PREDEFINED_DISPLAY_M5STACK || LVGL_PREDEFINED_DISPLAY_M5STICK
            default 15 if LVGL_PREDEFINED_DISPLAY_M5STICKC
            default 18 if LVGL_PREDEFINED_DISPLAY_ADA_FEATHERWING
<<<<<<< HEAD
		    default 23 if LVGL_PREDEFINED_PINS_TKOALA
=======
            default 23 if LVGL_PREDEFINED_PINS_TKOALA
>>>>>>> ad9ab4a6
            default 13

            help
                Configure the display MOSI pin here.
        
        config LVGL_DISPLAY_USE_SPI_MISO
            bool "Use MISO signal to control the display" if LVGL_TFT_DISPLAY_PROTOCOL_SPI
            default y if LVGL_PREDEFINED_PINS_TKOALA
            help
                Enable the MISO signal to control the display. You can disable
                it when the display does not need MISO signal to be controlled.
        
        config LVGL_DISP_SPI_MISO
            int "GPIO for MISO (Master In Slave Out)" if LVGL_TFT_DISPLAY_PROTOCOL_SPI
            depends on LVGL_DISPLAY_USE_SPI_MISO
            range 0 39
            default 18 if LVGL_PREDEFINED_PINS_TKOALA
            default 0

            help
                Configure the display MISO pin here.

        config LVGL_DISP_SPI_MISO
             int "GPIO for MISO (Master In Slave Out)"
             range 0 39
             default 19 if LVGL_PREDEFINED_PINS_TKOALA
             default 0

         help
             Configure the display MISO pin here.

        config LVGL_DISP_SPI_CLK
            int "GPIO for CLK (SCK / Serial Clock)" if LVGL_TFT_DISPLAY_PROTOCOL_SPI
            range 0 39
            default 18 if LVGL_PREDEFINED_DISPLAY_M5STACK || LVGL_PREDEFINED_DISPLAY_M5STICK
            default 13 if LVGL_PREDEFINED_DISPLAY_M5STICKC
            default 18 if LVGL_PREDEFINED_DISPLAY_ATAG
            default 19 if LVGL_PREDEFINED_DISPLAY_WROVER4
            default 5 if LVGL_PREDEFINED_DISPLAY_ADA_FEATHERWING
            default 18 if LVGL_PREDEFINED_PINS_TKOALA
            default 14

            help
                Configure the display CLK pin here.

        config LVGL_DISPLAY_USE_SPI_CS
            bool "Use CS signal to control the display" if LVGL_TFT_DISPLAY_PROTOCOL_SPI
            default y
            help
                Enable the CS signal to control the display. You can disable
                it when the display does not need CS signal to be controlled.

        config LVGL_DISP_SPI_CS
            int "GPIO for CS (Slave Select)" if LVGL_TFT_DISPLAY_PROTOCOL_SPI
            depends on LVGL_DISPLAY_USE_SPI_CS
            range 0 39
            default 5 if LVGL_PREDEFINED_PINS_38V1
            default 14 if LVGL_PREDEFINED_DISPLAY_M5STACK || LVGL_PREDEFINED_DISPLAY_M5STICK
            default 5 if LVGL_PREDEFINED_DISPLAY_M5STICKC
            default 22 if LVGL_PREDEFINED_DISPLAY_WROVER4
            default 15 if LVGL_PREDEFINED_DISPLAY_ADA_FEATHERWING
<<<<<<< HEAD
            default 5  if LVGL_PREDEFINED_PINS_TKOALA
=======
            default 5 if LVGL_PREDEFINED_PINS_TKOALA
            default 26 if LVGL_PREDEFINED_DISPLAY_ATAG
>>>>>>> ad9ab4a6
            default 15

            help
                Configure the display CS pin here.
        
        config LVGL_DISPLAY_USE_DC
            bool "Use DC signal to control the display" if LVGL_TFT_DISPLAY_PROTOCOL_SPI
            default y if !LVGL_PREDEFINED_PINS_TKOALA
            help
                Enable the DC signal to control the display. You can disable
                it when the display does not need DC signal to be controlled.

        config LVGL_DISP_PIN_DC
            int "GPIO for DC (Data / Command)" if LVGL_TFT_DISPLAY_PROTOCOL_SPI
            range 0 39
            depends on LVGL_DISPLAY_USE_DC
            default 19 if LVGL_PREDEFINED_PINS_38V1
            default 17 if LVGL_PREDEFINED_PINS_38V4
            default 27 if LVGL_PREDEFINED_DISPLAY_M5STACK || LVGL_PREDEFINED_DISPLAY_M5STICK
            default 23 if LVGL_PREDEFINED_DISPLAY_M5STICKC
            default 21 if LVGL_PREDEFINED_DISPLAY_WROVER4
            default 33 if LVGL_PREDEFINED_DISPLAY_ADA_FEATHERWING
<<<<<<< HEAD
            default 0  if LVGL_PREDEFINED_PINS_TKOALA
=======
            default 0 if LVGL_PREDEFINED_PINS_TKOALA
            default 17 if LVGL_PREDEFINED_DISPLAY_ATAG
>>>>>>> ad9ab4a6
            default 2

            help
                Configure the display DC pin here.

        config LVGL_DISP_PIN_RST
            int "GPIO for Reset" if LVGL_TFT_DISPLAY_PROTOCOL_SPI
            range 0 39
            default 18 if LVGL_PREDEFINED_PINS_38V1
            default 25 if LVGL_PREDEFINED_PINS_38V4
            default 33 if LVGL_PREDEFINED_DISPLAY_M5STACK || LVGL_PREDEFINED_DISPLAY_M5STICK
            default 18 if LVGL_PREDEFINED_DISPLAY_M5STICKC
            default 18 if LVGL_PREDEFINED_DISPLAY_WROVER4
            default 4 if LVGL_PREDEFINED_DISPLAY_ADA_FEATHERWING
            default 15 if LVGL_PREDEFINED_PINS_TKOALA
<<<<<<< HEAD
=======
            default 16 if LVGL_PREDEFINED_DISPLAY_ATAG
>>>>>>> ad9ab4a6
            default 4

            help
                Configure the display Reset pin here.

        config LVGL_DISP_PIN_BUSY
            int "GPIO for Busy" if LVGL_TFT_DISPLAY_CONTROLLER_IL3820
            range 0 39
            default 35 if LVGL_TFT_DISPLAY_CONTROLLER_IL3820
            default 35

            help
                Configure the display Busy pin here.

        config LVGL_ENABLE_BACKLIGHT_CONTROL
            bool "Enable control of the display backlight by using an GPIO." if \
                ( LVGL_PREDEFINED_DISPLAY_NONE && ! ( LVGL_TFT_DISPLAY_CONTROLLER_SH1107 || LVGL_TFT_DISPLAY_CONTROLLER_SSD1306 ) ) \
                || LVGL_PREDEFINED_DISPLAY_RPI_MPI3501
            default y if LVGL_PREDEFINED_DISPLAY_M5STACK
            default y if LVGL_PREDEFINED_DISPLAY_WROVER4
            default y if LVGL_PREDEFINED_DISPLAY_ERTFT0356
            help
                Enable controlling the display backlight using an GPIO

        config LVGL_BACKLIGHT_ACTIVE_LVL
            bool "Is backlight turn on with a HIGH (1) logic level?"
            depends on LVGL_ENABLE_BACKLIGHT_CONTROL
            default y if LVGL_PREDEFINED_DISPLAY_M5STACK
            default y if LVGL_PREDEFINED_DISPLAY_ERTFT0356
            help
                Some backlights are turned on with a high signal, others held low.
                If enabled, a value of 1 will be sent to the display to enable the backlight,
                otherwise a 0 will be expected to enable it.

        config LVGL_DISP_PIN_BCKL
            int "GPIO for Backlight Control"
            depends on LVGL_ENABLE_BACKLIGHT_CONTROL
            range 0 39
            default 23 if LVGL_PREDEFINED_PINS_38V1
            default 26 if LVGL_PREDEFINED_PINS_38V4
            default 32 if LVGL_PREDEFINED_DISPLAY_M5STACK
            default 5 if LVGL_PREDEFINED_DISPLAY_WROVER4
            default 2 if LVGL_PREDEFINED_DISPLAY_ADA_FEATHERWING
            default 27 if LVGL_PREDEFINED_DISPLAY_ERTFT0356
            default 0  if LVGL_PREDEFINED_PINS_TKOALA
            default 27

            help
                Configure the display BCLK (LED) pin here.

        config LVGL_DISP_PIN_SDA
            int "GPIO for I2C SDA" if LVGL_TFT_DISPLAY_PROTOCOL_I2C
            range 0 39
            default 5 if LVGL_PREDEFINED_DISPLAY_WEMOS_LOLIN
            default 5

            help
            Configure the I2C SDA pin here.

        config LVGL_DISP_PIN_SCL
            int "GPIO for I2C SCL" if LVGL_TFT_DISPLAY_PROTOCOL_I2C
            range 0 39
            default 4 if LVGL_PREDEFINED_DISPLAY_WEMOS_LOLIN
            default 4

            help
            Configure the I2C SCL pin here.

    endmenu

endmenu<|MERGE_RESOLUTION|>--- conflicted
+++ resolved
@@ -27,17 +27,6 @@
             select LVGL_TFT_DISPLAY_PROTOCOL_SPI
             select LVGL_TFT_DISPLAY_MONOCHROME
             select LVGL_THEME_MONO
-<<<<<<< HEAD
-	config LVGL_PREDEFINED_DISPLAY_ERTFT0356
-	    bool "ER-TFT035-6"
-            select LVGL_TFT_DISPLAY_CONTROLLER_ILI9488
-            select LVGL_TFT_DISPLAY_PROTOCOL_SPI
-	config LVGL_PREDEFINED_DISPLAY_ADA_FEATHERWING
-            bool "Adafruit 3.5 Featherwing"
-            select LVGL_TFT_DISPLAY_CONTROLLER_HX8357
-            select LVGL_TFT_DISPLAY_PROTOCOL_SPI
-  	config LVGL_PREDEFINED_DISPLAY_RPI_MPI3501
-=======
         config LVGL_PREDEFINED_DISPLAY_M5STICKC
             bool "M5StickC"
             select LVGL_TFT_DISPLAY_CONTROLLER_ST7735S
@@ -51,7 +40,6 @@
             select LVGL_TFT_DISPLAY_CONTROLLER_HX8357
             select LVGL_TFT_DISPLAY_PROTOCOL_SPI
   	    config LVGL_PREDEFINED_DISPLAY_RPI_MPI3501
->>>>>>> ad9ab4a6
             bool "RPi MPI3501"
             select LVGL_TFT_DISPLAY_CONTROLLER_ILI9486
             select LVGL_TFT_DISPLAY_PROTOCOL_SPI
@@ -59,15 +47,12 @@
             bool "Wemos Lolin OLED"
             select LVGL_TFT_DISPLAY_CONTROLLER_SSD1306
             select LVGL_TFT_DISPLAY_PROTOCOL_I2C
-<<<<<<< HEAD
-=======
             select LVGL_TFT_DISPLAY_MONOCHROME
             select LVGL_THEME_MONO
         config LVGL_PREDEFINED_DISPLAY_ATAG
             bool "AIRcable ATAGv3"
             select LVGL_TFT_DISPLAY_CONTROLLER_IL3820
             select LVGL_TFT_DISPLAY_PROTOCOL_SPI
->>>>>>> ad9ab4a6
             select LVGL_TFT_DISPLAY_MONOCHROME
             select LVGL_THEME_MONO
     endchoice
@@ -122,23 +107,16 @@
         bool
         help
             SSD1306 display controller.
-<<<<<<< HEAD
-			
-=======
-
->>>>>>> ad9ab4a6
+    
     config LVGL_TFT_DISPLAY_CONTROLLER_FT81X
         bool
         help
             FT81x display controller.
-<<<<<<< HEAD
-=======
 
     config LVGL_TFT_DISPLAY_CONTROLLER_IL3820
         bool
         help
             IL3820 epaper display controller.
->>>>>>> ad9ab4a6
     
     # Display controller communication protocol
     #
@@ -181,13 +159,8 @@
             bool "ESP32 Devkit v1 with 30 pins"
         config LVGL_PREDEFINED_PINS_38V1
             bool "Dev Board with 38 pins"
-<<<<<<< HEAD
-		config LVGL_PREDEFINED_PINS_TKOALA
-			bool "TTGO Koala"
-=======
         config LVGL_PREDEFINED_PINS_TKOALA
             bool "TTGO Koala"
->>>>>>> ad9ab4a6
     endchoice
 
     # Select one of the available display controllers.
@@ -196,11 +169,7 @@
         help
 	    Select the controller for your display.
 	
-<<<<<<< HEAD
-	config LVGL_TFT_DISPLAY_USER_CONTROLLER_ILI9341
-=======
         config LVGL_TFT_DISPLAY_USER_CONTROLLER_ILI9341
->>>>>>> ad9ab4a6
 	    bool "ILI9341"
             select LVGL_TFT_DISPLAY_CONTROLLER_ILI9341
             select LVGL_TFT_DISPLAY_PROTOCOL_SPI
@@ -216,37 +185,19 @@
 	    bool "ST7789"
             select LVGL_TFT_DISPLAY_CONTROLLER_ST7789
             select LVGL_TFT_DISPLAY_PROTOCOL_SPI
-<<<<<<< HEAD
+    config LVGL_TFT_DISPLAY_USER_CONTROLLER_ST7735S
+        bool "ST7735S"
+            select LVGL_TFT_DISPLAY_CONTROLLER_ST7735S
+            select LVGL_TFT_DISPLAY_PROTOCOL_SPI
 	config LVGL_TFT_DISPLAY_USER_CONTROLLER_HX8357
 	    bool "HX8357"
             select LVGL_TFT_DISPLAY_CONTROLLER_HX8357
             select LVGL_TFT_DISPLAY_PROTOCOL_SPI
-=======
-    config LVGL_TFT_DISPLAY_USER_CONTROLLER_ST7735S
-        bool "ST7735S"
-            select LVGL_TFT_DISPLAY_CONTROLLER_ST7735S
-            select LVGL_TFT_DISPLAY_PROTOCOL_SPI
-	config LVGL_TFT_DISPLAY_USER_CONTROLLER_HX8357
-	    bool "HX8357"
-            select LVGL_TFT_DISPLAY_CONTROLLER_HX8357
-            select LVGL_TFT_DISPLAY_PROTOCOL_SPI
->>>>>>> ad9ab4a6
 	config LVGL_TFT_DISPLAY_USER_CONTROLLER_SH1107
 	    bool "SH1107"
             select LVGL_TFT_DISPLAY_CONTROLLER_SH1107
             select LVGL_TFT_DISPLAY_PROTOCOL_SPI
             select LVGL_TFT_DISPLAY_MONOCHROME
-<<<<<<< HEAD
-	config LVGL_TFT_DISPLAY_USER_CONTROLLER_SSD1306
-		bool "SSD1306"
-			select LVGL_TFT_DISPLAY_CONTROLLER_SSD1306
-			select LVGL_TFT_DISPLAY_PROTOCOL_I2C
-			select LVGL_TFT_DISPLAY_MONOCHROME
-	config LVGL_TFT_DISPLAY_USER_CONTROLLER_FT81X
-		bool "FT81X"
-			select LVGL_TFT_DISPLAY_CONTROLLER_FT81X
-			select LVGL_TFT_DISPLAY_PROTOCOL_SPI
-=======
         config LVGL_TFT_DISPLAY_USER_CONTROLLER_SSD1306
             bool "SSD1306"
             select LVGL_TFT_DISPLAY_CONTROLLER_SSD1306
@@ -261,7 +212,6 @@
             select LVGL_TFT_DISPLAY_CONTROLLER_IL3820
             select LVGL_TFT_DISPLAY_PROTOCOL_SPI
             select LVGL_TFT_DISPLAY_MONOCHROME
->>>>>>> ad9ab4a6
 	endchoice
 
     choice
@@ -277,15 +227,6 @@
 	endchoice
 
     choice
-<<<<<<< HEAD
-		prompt "Display orientation" if LVGL_PREDEFINED_DISPLAY_M5STACK || LVGL_PREDEFINED_DISPLAY_M5STICK || \
-            LVGL_PREDEFINED_DISPLAY_WEMOS_LOLIN || LVGL_PREDEFINED_DISPLAY_WROVER4 || \
-            LVGL_PREDEFINED_DISPLAY_RPI_MPI3501 || \
-            LVGL_TFT_DISPLAY_CONTROLLER_ILI9341 || LVGL_TFT_DISPLAY_CONTROLLER_SH1107 || \
-            LVGL_TFT_DISPLAY_CONTROLLER_ILI9486 || LVGL_TFT_DISPLAY_CONTROLLER_SSD1306 || \
-            LVGL_TFT_DISPLAY_CONTROLLER_ILI9488 || LVGL_TFT_DISPLAY_CONTROLLER_FT81X
-	
-=======
         prompt "Display I2C port" if LVGL_TFT_DISPLAY_PROTOCOL_I2C
         default LVGL_DISPLAY_I2C_PORT_0
         help
@@ -308,7 +249,6 @@
                     LVGL_TFT_DISPLAY_CONTROLLER_ST7789  || \
                     LVGL_TFT_DISPLAY_CONTROLLER_ST7735S || \
                     LVGL_TFT_DISPLAY_CONTROLLER_IL3820
->>>>>>> ad9ab4a6
         default LVGL_DISPLAY_ORIENTATION_LANDSCAPE
 	help
 	    Display orientation.
@@ -343,17 +283,12 @@
         default 480 if LVGL_PREDEFINED_DISPLAY_ERTFT0356 || LVGL_PREDEFINED_DISPLAY_ADA_FEATHERWING
         default 64 if ( LVGL_PREDEFINED_DISPLAY_WEMOS_LOLIN || LVGL_PREDEFINED_DISPLAY_M5STICK ) && LVGL_DISPLAY_ORIENTATION_PORTRAIT
         default 128 if ( LVGL_PREDEFINED_DISPLAY_WEMOS_LOLIN || LVGL_PREDEFINED_DISPLAY_M5STICK ) && LVGL_DISPLAY_ORIENTATION_LANDSCAPE
-<<<<<<< HEAD
-		default 800 if LVGL_TFT_DISPLAY_CONTROLLER_FT81X
-	    default 320
-=======
 	    default 800 if LVGL_TFT_DISPLAY_CONTROLLER_FT81X
         default 128 if LVGL_PREDEFINED_DISPLAY_ATAG && LVGL_DISPLAY_ORIENTATION_PORTRAIT
         default 296 if LVGL_PREDEFINED_DISPLAY_ATAG && LVGL_DISPLAY_ORIENTATION_LANDSCAPE
         default 80 if LVGL_PREDEFINED_DISPLAY_M5STICKC && (LVGL_DISPLAY_ORIENTATION_PORTRAIT || LVGL_DISPLAY_ORIENTATION_PORTRAIT_INVERTED)
         default 160 if LVGL_PREDEFINED_DISPLAY_M5STICKC && (LVGL_DISPLAY_ORIENTATION_LANDSCAPE || LVGL_DISPLAY_ORIENTATION_LANDSCAPE_INVERTED)
         default 320
->>>>>>> ad9ab4a6
 
     config LVGL_DISPLAY_HEIGHT
         int "TFT display height in pixels." if LVGL_PREDEFINED_DISPLAY_NONE || \
@@ -365,15 +300,11 @@
 	    default 320 if LVGL_PREDEFINED_DISPLAY_ERTFT0356 || LVGL_PREDEFINED_DISPLAY_ADA_FEATHERWING
         default 128 if ( LVGL_PREDEFINED_DISPLAY_WEMOS_LOLIN || LVGL_PREDEFINED_DISPLAY_M5STICK ) && LVGL_DISPLAY_ORIENTATION_PORTRAIT
         default 64 if ( LVGL_PREDEFINED_DISPLAY_WEMOS_LOLIN || LVGL_PREDEFINED_DISPLAY_M5STICK ) && LVGL_DISPLAY_ORIENTATION_LANDSCAPE
-<<<<<<< HEAD
-		default 480 if LVGL_TFT_DISPLAY_CONTROLLER_FT81X
-=======
 	    default 480 if LVGL_TFT_DISPLAY_CONTROLLER_FT81X
         default 296 if LVGL_PREDEFINED_DISPLAY_ATAG && LVGL_DISPLAY_ORIENTATION_PORTRAIT
         default 128 if LVGL_PREDEFINED_DISPLAY_ATAG && LVGL_DISPLAY_ORIENTATION_LANDSCAPE
         default 160 if LVGL_PREDEFINED_DISPLAY_M5STICKC && (LVGL_DISPLAY_ORIENTATION_PORTRAIT || LVGL_DISPLAY_ORIENTATION_PORTRAIT_INVERTED)
         default 80 if LVGL_PREDEFINED_DISPLAY_M5STICKC && (LVGL_DISPLAY_ORIENTATION_LANDSCAPE || LVGL_DISPLAY_ORIENTATION_LANDSCAPE_INVERTED)
->>>>>>> ad9ab4a6
         default 240
 
     config LVGL_TFT_USE_CUSTOM_SPI_CLK_DIVIDER
@@ -434,17 +365,6 @@
     
     config LVGL_INVERT_COLORS
         bool "Invert colors in display" if LVGL_TFT_DISPLAY_CONTROLLER_ILI9341
-<<<<<<< HEAD
-        default y if LVGL_PREDEFINED_DISPLAY_M5STACK
-        help
-            If the colors look inverted on your display, try enabling this.
-
-    config LVGL_ENABLE_BACKLIGHT_CONTROL
-        bool "Enable control of the display backlight by using an GPIO." if \
-            ( LVGL_PREDEFINED_DISPLAY_NONE && ! ( LVGL_TFT_DISPLAY_CONTROLLER_SH1107 || LVGL_TFT_DISPLAY_CONTROLLER_SSD1306 ) ) \
-            || LVGL_PREDEFINED_DISPLAY_RPI_MPI3501
-=======
->>>>>>> ad9ab4a6
         default y if LVGL_PREDEFINED_DISPLAY_M5STACK
         help
             If the colors look inverted on your display, try enabling this.
@@ -485,11 +405,7 @@
             default 23 if LVGL_PREDEFINED_DISPLAY_M5STACK || LVGL_PREDEFINED_DISPLAY_M5STICK
             default 15 if LVGL_PREDEFINED_DISPLAY_M5STICKC
             default 18 if LVGL_PREDEFINED_DISPLAY_ADA_FEATHERWING
-<<<<<<< HEAD
-		    default 23 if LVGL_PREDEFINED_PINS_TKOALA
-=======
             default 23 if LVGL_PREDEFINED_PINS_TKOALA
->>>>>>> ad9ab4a6
             default 13
 
             help
@@ -551,12 +467,8 @@
             default 5 if LVGL_PREDEFINED_DISPLAY_M5STICKC
             default 22 if LVGL_PREDEFINED_DISPLAY_WROVER4
             default 15 if LVGL_PREDEFINED_DISPLAY_ADA_FEATHERWING
-<<<<<<< HEAD
-            default 5  if LVGL_PREDEFINED_PINS_TKOALA
-=======
             default 5 if LVGL_PREDEFINED_PINS_TKOALA
             default 26 if LVGL_PREDEFINED_DISPLAY_ATAG
->>>>>>> ad9ab4a6
             default 15
 
             help
@@ -579,12 +491,8 @@
             default 23 if LVGL_PREDEFINED_DISPLAY_M5STICKC
             default 21 if LVGL_PREDEFINED_DISPLAY_WROVER4
             default 33 if LVGL_PREDEFINED_DISPLAY_ADA_FEATHERWING
-<<<<<<< HEAD
-            default 0  if LVGL_PREDEFINED_PINS_TKOALA
-=======
             default 0 if LVGL_PREDEFINED_PINS_TKOALA
             default 17 if LVGL_PREDEFINED_DISPLAY_ATAG
->>>>>>> ad9ab4a6
             default 2
 
             help
@@ -600,10 +508,7 @@
             default 18 if LVGL_PREDEFINED_DISPLAY_WROVER4
             default 4 if LVGL_PREDEFINED_DISPLAY_ADA_FEATHERWING
             default 15 if LVGL_PREDEFINED_PINS_TKOALA
-<<<<<<< HEAD
-=======
             default 16 if LVGL_PREDEFINED_DISPLAY_ATAG
->>>>>>> ad9ab4a6
             default 4
 
             help
