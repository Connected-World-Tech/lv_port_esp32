# NOTES:
# - default <> if <> seems to work only when no prompt is available for the user
#
# TODO:
# - Add option to rotate the display on ILI9341 and ILI9488 display controllers
#

menu "LittlevGL (LVGL) TFT Display controller"

    choice LVGL_PREDEFINED_DISPLAY
        prompt "Select predefined display configuration"
        default LVGL_PREDEFINED_DISPLAY_NONE
        help
            Select predefined display configuration

        config LVGL_PREDEFINED_DISPLAY_NONE
            bool "None"
        config LVGL_PREDEFINED_DISPLAY_WROVER4
            bool "ESP-Wrover-KIT v4.1"
            select LVGL_TFT_DISPLAY_CONTROLLER_ILI9341
            select LVGL_TFT_DISPLAY_PROTOCOL_SPI
            select LVGL_DISPLAY_ORIENTATION_LANDSCAPE
        config LVGL_PREDEFINED_DISPLAY_M5STACK
            bool "M5Stack"
            select LVGL_TFT_DISPLAY_CONTROLLER_ILI9341
            select LVGL_TFT_DISPLAY_PROTOCOL_SPI
            select LVGL_DISPLAY_ORIENTATION_LANDSCAPE
        config LVGL_PREDEFINED_DISPLAY_M5STICK
            bool "M5Stick"
            select LVGL_TFT_DISPLAY_CONTROLLER_SH1107
            select LVGL_TFT_DISPLAY_PROTOCOL_SPI
            select LVGL_DISPLAY_ORIENTATION_LANDSCAPE
	    config LVGL_PREDEFINED_DISPLAY_ERTFT0356
	        bool "ER-TFT035-6"
            select LVGL_TFT_DISPLAY_CONTROLLER_ILI9488
            select LVGL_TFT_DISPLAY_PROTOCOL_SPI
	    config LVGL_PREDEFINED_DISPLAY_ADA_FEATHERWING
	        bool "Adafruit 3.5 Featherwing"
<<<<<<< HEAD
		config LVGL_PREDEFINED_DISPLAY_RPI_MPI3501
			select LVGL_TOUCH_CONTROLLER_XPT2046
	    	bool "RPi MPI3501"
	        select LVGL_DISPLAY_ORIENTATION_LANDSCAPE
	endchoice
=======
            select LVGL_TFT_DISPLAY_CONTROLLER_HX8357
            select LVGL_TFT_DISPLAY_PROTOCOL_SPI
        config LVGL_PREDEFINED_DISPLAY_WEMOS_LOLIN
            bool "Wemos Lolin OLED"
            select LVGL_TFT_DISPLAY_CONTROLLER_SSD1306
            select LVGL_TFT_DISPLAY_PROTOCOL_I2C
            select LVGL_DISPLAY_ORIENTATION_LANDSCAPE
    endchoice
>>>>>>> b170e1d4

    config LVGL_TFT_DISPLAY_CONTROLLER_ILI9341
        bool
        help
            ILI9341 display controller.

    config LVGL_TFT_DISPLAY_CONTROLLER_ILI9488
        bool
        help
            ILI9488 display controller.

    config LVGL_TFT_DISPLAY_CONTROLLER_ST7789
        bool
        help
            ST7789 display controller.

    config LVGL_TFT_DISPLAY_CONTROLLER_HX8357
        bool
        help
            HX8357 display controller.

    config LVGL_TFT_DISPLAY_CONTROLLER_SH1107
        bool
        help
            SH1107 display controller.

    config LVGL_TFT_DISPLAY_CONTROLLER_SSD1306
        bool
        help
            SSD1306 display controller.

    config LVGL_TFT_DISPLAY_PROTOCOL_SPI
        bool
        help
            Display controller protocol SPI

    config LVGL_TFT_DISPLAY_PROTOCOL_I2C
        bool
        help
            Display controller protocol I2C

    choice
        prompt "Select predefined board pinouts" if LVGL_PREDEFINED_DISPLAY_NONE || LVGL_PREDEFINED_DISPLAY_ERTFT0356
        default LVGL_PREDEFINED_PINS_NONE
        help
            Select predefined board pin out configuration.

        config LVGL_PREDEFINED_PINS_NONE
            bool "None"
        config LVGL_PREDEFINED_PINS_38V4
            bool "ESP32 DevKit v4 with 38 pins"
        config LVGL_PREDEFINED_PINS_30
            bool "ESP32 Devkit v1 with 30 pins"
        config LVGL_PREDEFINED_PINS_38V1
            bool "Dev Board with 38 pins"
    endchoice

<<<<<<< HEAD
    config LVGL_TFT_DISPLAY_CONTROLLER
	int
	default 0 if LVGL_TFT_DISPLAY_CONTROLLER_ILI9341
	default 1 if LVGL_TFT_DISPLAY_CONTROLLER_ILI9488 || LVGL_PREDEFINED_DISPLAY_ERTFT0356
	default 2 if LVGL_TFT_DISPLAY_CONTROLLER_ST7789
	default 3 if LVGL_TFT_DISPLAY_CONTROLLER_HX8357
	default 4 if LVGL_TFT_DISPLAY_CONTROLLER_ILI9486

	choice
	    prompt "Select a display controller model." if LVGL_PREDEFINED_DISPLAY_NONE
	    default LVGL_TFT_DISPLAY_CONTROLLER_ILI9341
	    default LVGL_TFT_DISPLAY_CONTROLLER_ILI9341 if LVGL_PREDEFINED_DISPLAY_WROVER4
	    default LVGL_TFT_DISPLAY_CONTROLLER_ILI9341 if LVGL_PREDEFINED_DISPLAY_M5STACK
	    default LVGL_TFT_DISPLAY_CONTROLLER_ILI9488 if LVGL_PREDEFINED_DISPLAY_ERTFT0356
	    default LVGL_TFT_DISPLAY_CONTROLLER_HX8357 if LVGL_PREDEFINED_DISPLAY_ADA_FEATHERWING
		default LVGL_TFT_DISPLAY_CONTROLLER_ILI9486 if LVGL_PREDEFINED_DISPLAY_RPI_MPI3501
=======
	choice
	    prompt "Select a display controller model." if LVGL_PREDEFINED_DISPLAY_NONE
>>>>>>> b170e1d4

	    help
		    Select the controller for your display.
	    config LVGL_TFT_DISPLAY_USER_CONTROLLER_ILI9341
		    bool "ILI9341"
            select LVGL_TFT_DISPLAY_CONTROLLER_ILI9341
            select LVGL_TFT_DISPLAY_PROTOCOL_SPI
	    config LVGL_TFT_DISPLAY_USER_CONTROLLER_ILI9488
		    bool "ILI9488"
            select LVGL_TFT_DISPLAY_CONTROLLER_ILI9488
            select LVGL_TFT_DISPLAY_PROTOCOL_SPI
	    config LVGL_TFT_DISPLAY_USER_CONTROLLER_ST7789
		    bool "ST7789"
<<<<<<< HEAD
	    config LVGL_TFT_DISPLAY_CONTROLLER_HX8357
			bool "HX8357"
	    config LVGL_TFT_DISPLAY_CONTROLLER_ILI9486
			bool "ILI9486"
=======
            select LVGL_TFT_DISPLAY_CONTROLLER_ST7789
            select LVGL_TFT_DISPLAY_PROTOCOL_SPI
	    config LVGL_TFT_DISPLAY_USER_CONTROLLER_HX8357
		    bool "HX8357"
            select LVGL_TFT_DISPLAY_CONTROLLER_HX8357
            select LVGL_TFT_DISPLAY_PROTOCOL_SPI
	    config LVGL_TFT_DISPLAY_USER_CONTROLLER_SH1107
		    bool "SH1107"
            select LVGL_TFT_DISPLAY_CONTROLLER_SH1107
            select LVGL_TFT_DISPLAY_PROTOCOL_SPI
        config LVGL_TFT_DISPLAY_USER_CONTROLLER_SSD1306
            bool "SSD1306"
            select LVGL_TFT_DISPLAY_CONTROLLER_SSD1306
            select LVGL_TFT_DISPLAY_PROTOCOL_I2C

>>>>>>> b170e1d4
	endchoice

    choice
        prompt "TFT SPI Bus." if LVGL_PREDEFINED_DISPLAY_M5STACK || LVGL_PREDEFINED_DISPLAY_M5STICK
    	default LVGL_TFT_DISPLAY_SPI_HSPI
    	help
    	    Select the SPI Bus the TFT Display is attached to.

    	config LVGL_TFT_DISPLAY_SPI_HSPI
	        bool "HSPI"
    	config LVGL_TFT_DISPLAY_SPI_VSPI
	        bool "VSPI"
	endchoice

    choice
	    prompt "Display orientation"
	    default LVGL_DISPLAY_ORIENTATION_PORTRAIT
	    help
	        Display orientation.

	    config LVGL_DISPLAY_ORIENTATION_PORTRAIT
	        bool "Portrait"
	    config LVGL_DISPLAY_ORIENTATION_LANDSCAPE
	        bool "Landscape"
    endchoice

    config LVGL_DISPLAY_WIDTH
        int "TFT display width in pixels." if LVGL_PREDEFINED_DISPLAY_NONE
        default 240 if LVGL_PREDEFINED_DISPLAY_M5STACK && LVGL_DISPLAY_ORIENTATION_PORTRAIT
        default 320 if LVGL_PREDEFINED_DISPLAY_M5STACK && LVGL_DISPLAY_ORIENTATION_LANDSCAPE
        default 240 if LVGL_PREDEFINED_DISPLAY_WROVER4 && LVGL_DISPLAY_ORIENTATION_PORTRAIT
	    default 320 if LVGL_PREDEFINED_DISPLAY_WROVER4 && LVGL_DISPLAY_ORIENTATION_LANDSCAPE
	    default 480 if LVGL_PREDEFINED_DISPLAY_ERTFT0356
	    default 480 if LVGL_PREDEFINED_DISPLAY_ADA_FEATHERWING
        default 64 if LVGL_PREDEFINED_DISPLAY_WEMOS_LOLIN && LVGL_DISPLAY_ORIENTATION_PORTRAIT
        default 128 if LVGL_PREDEFINED_DISPLAY_WEMOS_LOLIN && LVGL_DISPLAY_ORIENTATION_LANDSCAPE
        default 64 if LVGL_PREDEFINED_DISPLAY_M5STICK && LVGL_DISPLAY_ORIENTATION_PORTRAIT
        default 128 if LVGL_PREDEFINED_DISPLAY_M5STICK && LVGL_DISPLAY_ORIENTATION_LANDSCAPE
	    default 320

    config LVGL_DISPLAY_HEIGHT
        int "TFT display height in pixels." if LVGL_PREDEFINED_DISPLAY_NONE
        default 320 if LVGL_PREDEFINED_DISPLAY_M5STACK && LVGL_DISPLAY_ORIENTATION_PORTRAIT
        default 240 if LVGL_PREDEFINED_DISPLAY_M5STACK && LVGL_DISPLAY_ORIENTATION_LANDSCAPE
        default 320 if LVGL_PREDEFINED_DISPLAY_WROVER4 && LVGL_DISPLAY_ORIENTATION_PORTRAIT
        default 240 if LVGL_PREDEFINED_DISPLAY_WROVER4 && LVGL_DISPLAY_ORIENTATION_LANDSCAPE
    	default 320 if LVGL_PREDEFINED_DISPLAY_ERTFT0356
	    default 320 if LVGL_PREDEFINED_DISPLAY_ADA_FEATHERWING
        default 64 if LVGL_PREDEFINED_DISPLAY_WEMOS_LOLIN && LVGL_DISPLAY_ORIENTATION_LANDSCAPE
        default 128 if LVGL_PREDEFINED_DISPLAY_WEMOS_LOLIN && LVGL_DISPLAY_ORIENTATION_PORTRAIT
        default 64 if LVGL_PREDEFINED_DISPLAY_M5STICK && LVGL_DISPLAY_ORIENTATION_LANDSCAPE
        default 128 if LVGL_PREDEFINED_DISPLAY_M5STICK && LVGL_DISPLAY_ORIENTATION_PORTRAIT
        default 240

    config LVGL_INVERT_DISPLAY
        bool "Invert display." if LVGL_PREDEFINED_DISPLAY_NONE || LVGL_PREDEFINED_DISPLAY_RPI_MPI3501
        default y if LVGL_PREDEFINED_DISPLAY_M5STACK
        help
            If text is backwards on your display, try enabling this.

    config LVGL_ENABLE_BACKLIGHT_CONTROL
<<<<<<< HEAD
		bool "Enable control of the display backlight by using an GPIO." if LVGL_PREDEFINED_DISPLAY_NONE || LVGL_PREDEFINED_DISPLAY_RPI_MPI3501
=======
        bool "Enable control of the display backlight by using an GPIO." if LVGL_PREDEFINED_DISPLAY_NONE
>>>>>>> b170e1d4
        default y if LVGL_PREDEFINED_DISPLAY_M5STACK
	    default y if LVGL_PREDEFINED_DISPLAY_WROVER4
	    default y if LVGL_PREDEFINED_DISPLAY_ERTFT0356
        help
            Enable controlling the display backlight using an GPIO

    config LVGL_BACKLIGHT_ACTIVE_LVL
<<<<<<< HEAD
        bool "Is backlight turn on with a HIGH (1) logic level?" if LVGL_PREDEFINED_DISPLAY_NONE || LVGL_PREDEFINED_DISPLAY_RPI_MPI3501
        default y if LVGL_PREDEFINED_DISPLAY_M5STACK 
		default y if LVGL_PREDEFINED_DISPLAY_ERTFT0356
=======
        bool "Is backlight turn on with a HIGH (1) logic level?" if LVGL_PREDEFINED_DISPLAY_NONE
        default y if LVGL_PREDEFINED_DISPLAY_M5STACK
	    default y if LVGL_PREDEFINED_DISPLAY_ERTFT0356

>>>>>>> b170e1d4
        help
            Some backlights are turned on with a high signal, others held low.
            If enabled, a value of 1 will be sent to the display to enable the backlight,
            otherwise a 0 will be expected to enable it.

	# menu will be visible only when LVGL_PREDEFINED_DISPLAY_NONE is y
<<<<<<< HEAD
	visible if LVGL_PREDEFINED_DISPLAY_NONE || LVGL_PREDEFINED_DISPLAY_RPI_MPI3501
=======
    menu "Display Pin Assignments"
	visible if LVGL_PREDEFINED_DISPLAY_NONE
>>>>>>> b170e1d4

        config LVGL_DISP_SPI_MOSI
            int "GPIO for MOSI (Master Out Slave In)" if LVGL_TFT_DISPLAY_PROTOCOL_SPI
            range 0 39
            default 23 if LVGL_PREDEFINED_DISPLAY_WROVER4
            default 23 if LVGL_PREDEFINED_DISPLAY_M5STACK || LVGL_PREDEFINED_DISPLAY_M5STICK
            default 18 if LVGL_PREDEFINED_DISPLAY_ADA_FEATHERWING
            default 23

            help
                Configure the display MOSI pin here.

        config LVGL_DISP_SPI_CLK
            int "GPIO for CLK (SCK / Serial Clock)" if LVGL_TFT_DISPLAY_PROTOCOL_SPI
            range 0 39
            default 18 if LVGL_PREDEFINED_DISPLAY_M5STACK || LVGL_PREDEFINED_DISPLAY_M5STICK
            default 19 if LVGL_PREDEFINED_DISPLAY_WROVER4
            default 5 if LVGL_PREDEFINED_DISPLAY_ADA_FEATHERWING
            default 18

            help
                Configure the display CLK pin here.

        config LVGL_DISP_SPI_CS
            int "GPIO for CS (Slave Select)" if LVGL_TFT_DISPLAY_PROTOCOL_SPI
            range 0 39
            default 5 if LVGL_PREDEFINED_PINS_38V1
            default 14 if LVGL_PREDEFINED_DISPLAY_M5STACK || LVGL_PREDEFINED_DISPLAY_M5STICK
            default 22 if LVGL_PREDEFINED_DISPLAY_WROVER4
            default 15 if LVGL_PREDEFINED_DISPLAY_ADA_FEATHERWING
            default 14

            help
                Configure the display CS pin here.

        config LVGL_DISP_PIN_DC
            int "GPIO for DC (Data / Command)" if LVGL_TFT_DISPLAY_PROTOCOL_SPI
            range 0 39
            default 19 if LVGL_PREDEFINED_PINS_38V1
            default 17 if LVGL_PREDEFINED_PINS_38V4
            default 27 if LVGL_PREDEFINED_DISPLAY_M5STACK || LVGL_PREDEFINED_DISPLAY_M5STICK
            default 21 if LVGL_PREDEFINED_DISPLAY_WROVER4
            default 33 if LVGL_PREDEFINED_DISPLAY_ADA_FEATHERWING
            default 27

            help
                Configure the display DC pin here.

        config LVGL_DISP_PIN_RST
            int "GPIO for Reset" if LVGL_TFT_DISPLAY_PROTOCOL_SPI
            range 0 39
            default 18 if LVGL_PREDEFINED_PINS_38V1
            default 25 if LVGL_PREDEFINED_PINS_38V4
            default 33 if LVGL_PREDEFINED_DISPLAY_M5STACK || LVGL_PREDEFINED_DISPLAY_M5STICK
            default 18 if LVGL_PREDEFINED_DISPLAY_WROVER4
            default 4 if LVGL_PREDEFINED_DISPLAY_ADA_FEATHERWING
            default 33

            help
                Configure the display Reset pin here.

        config LVGL_DISP_PIN_BCKL
            int "GPIO for Backlight Control" if LVGL_ENABLE_BACKLIGHT_CONTROL
            range 0 39
            default 23 if LVGL_PREDEFINED_PINS_38V1
            default 26 if LVGL_PREDEFINED_PINS_38V4
            default 32 if LVGL_PREDEFINED_DISPLAY_M5STACK
            default 5 if LVGL_PREDEFINED_DISPLAY_WROVER4
            default 2 if LVGL_PREDEFINED_DISPLAY_ADA_FEATHERWING
            default 27 if LVGL_PREDEFINED_DISPLAY_ERTFT0356
            default 32

            help
                Configure the display BCLK (LED) pin here.

        config LVGL_DISP_PIN_SDA
            int "GPIO for I2C SDA" # if LVGL_TFT_DISPLAY_PROTOCOL_I2C
            range 0 39
            default 5 if LVGL_PREDEFINED_DISPLAY_WEMOS_LOLIN
            default 5

            help
            Configure the I2C SDA pin here.

        config LVGL_DISP_PIN_SCL
            int "GPIO for I2C SCL" # if LVGL_TFT_DISPLAY_PROTOCOL_I2C
            range 0 39
            default 4 if LVGL_PREDEFINED_DISPLAY_WEMOS_LOLIN
            default 4

            help
            Configure the I2C SCL pin here.

    endmenu

endmenu<|MERGE_RESOLUTION|>--- conflicted
+++ resolved
@@ -30,20 +30,19 @@
             select LVGL_TFT_DISPLAY_CONTROLLER_SH1107
             select LVGL_TFT_DISPLAY_PROTOCOL_SPI
             select LVGL_DISPLAY_ORIENTATION_LANDSCAPE
-	    config LVGL_PREDEFINED_DISPLAY_ERTFT0356
-	        bool "ER-TFT035-6"
+	      config LVGL_PREDEFINED_DISPLAY_ERTFT0356
+	          bool "ER-TFT035-6"
             select LVGL_TFT_DISPLAY_CONTROLLER_ILI9488
             select LVGL_TFT_DISPLAY_PROTOCOL_SPI
-	    config LVGL_PREDEFINED_DISPLAY_ADA_FEATHERWING
-	        bool "Adafruit 3.5 Featherwing"
-<<<<<<< HEAD
-		config LVGL_PREDEFINED_DISPLAY_RPI_MPI3501
-			select LVGL_TOUCH_CONTROLLER_XPT2046
-	    	bool "RPi MPI3501"
-	        select LVGL_DISPLAY_ORIENTATION_LANDSCAPE
-	endchoice
-=======
+	      config LVGL_PREDEFINED_DISPLAY_ADA_FEATHERWING
+	          bool "Adafruit 3.5 Featherwing"
             select LVGL_TFT_DISPLAY_CONTROLLER_HX8357
+            select LVGL_TFT_DISPLAY_PROTOCOL_SPI
+  		  config LVGL_PREDEFINED_DISPLAY_RPI_MPI3501
+			      select LVGL_TOUCH_CONTROLLER_XPT2046
+	    	    bool "RPi MPI3501"
+	          select LVGL_DISPLAY_ORIENTATION_LANDSCAPE
+            select LVGL_TFT_DISPLAY_CONTROLLER_ILI9486
             select LVGL_TFT_DISPLAY_PROTOCOL_SPI
         config LVGL_PREDEFINED_DISPLAY_WEMOS_LOLIN
             bool "Wemos Lolin OLED"
@@ -51,7 +50,8 @@
             select LVGL_TFT_DISPLAY_PROTOCOL_I2C
             select LVGL_DISPLAY_ORIENTATION_LANDSCAPE
     endchoice
->>>>>>> b170e1d4
+
+CONFIG_LVGL_TFT_DISPLAY_CONTROLLER_ILI9486
 
     config LVGL_TFT_DISPLAY_CONTROLLER_ILI9341
         bool
@@ -109,75 +109,51 @@
             bool "Dev Board with 38 pins"
     endchoice
 
-<<<<<<< HEAD
-    config LVGL_TFT_DISPLAY_CONTROLLER
-	int
-	default 0 if LVGL_TFT_DISPLAY_CONTROLLER_ILI9341
-	default 1 if LVGL_TFT_DISPLAY_CONTROLLER_ILI9488 || LVGL_PREDEFINED_DISPLAY_ERTFT0356
-	default 2 if LVGL_TFT_DISPLAY_CONTROLLER_ST7789
-	default 3 if LVGL_TFT_DISPLAY_CONTROLLER_HX8357
-	default 4 if LVGL_TFT_DISPLAY_CONTROLLER_ILI9486
-
-	choice
-	    prompt "Select a display controller model." if LVGL_PREDEFINED_DISPLAY_NONE
-	    default LVGL_TFT_DISPLAY_CONTROLLER_ILI9341
-	    default LVGL_TFT_DISPLAY_CONTROLLER_ILI9341 if LVGL_PREDEFINED_DISPLAY_WROVER4
-	    default LVGL_TFT_DISPLAY_CONTROLLER_ILI9341 if LVGL_PREDEFINED_DISPLAY_M5STACK
-	    default LVGL_TFT_DISPLAY_CONTROLLER_ILI9488 if LVGL_PREDEFINED_DISPLAY_ERTFT0356
-	    default LVGL_TFT_DISPLAY_CONTROLLER_HX8357 if LVGL_PREDEFINED_DISPLAY_ADA_FEATHERWING
-		default LVGL_TFT_DISPLAY_CONTROLLER_ILI9486 if LVGL_PREDEFINED_DISPLAY_RPI_MPI3501
-=======
-	choice
-	    prompt "Select a display controller model." if LVGL_PREDEFINED_DISPLAY_NONE
->>>>>>> b170e1d4
-
-	    help
-		    Select the controller for your display.
-	    config LVGL_TFT_DISPLAY_USER_CONTROLLER_ILI9341
-		    bool "ILI9341"
+    choice
+	      prompt "Select a display controller model." if LVGL_PREDEFINED_DISPLAY_NONE
+	      help
+		        Select the controller for your display.
+	      config LVGL_TFT_DISPLAY_USER_CONTROLLER_ILI9341
+		        bool "ILI9341"
             select LVGL_TFT_DISPLAY_CONTROLLER_ILI9341
             select LVGL_TFT_DISPLAY_PROTOCOL_SPI
-	    config LVGL_TFT_DISPLAY_USER_CONTROLLER_ILI9488
-		    bool "ILI9488"
+	      config LVGL_TFT_DISPLAY_USER_CONTROLLER_ILI9488
+		        bool "ILI9488"
             select LVGL_TFT_DISPLAY_CONTROLLER_ILI9488
             select LVGL_TFT_DISPLAY_PROTOCOL_SPI
-	    config LVGL_TFT_DISPLAY_USER_CONTROLLER_ST7789
-		    bool "ST7789"
-<<<<<<< HEAD
-	    config LVGL_TFT_DISPLAY_CONTROLLER_HX8357
-			bool "HX8357"
-	    config LVGL_TFT_DISPLAY_CONTROLLER_ILI9486
-			bool "ILI9486"
-=======
+	      config LVGL_TFT_DISPLAY_USER_CONTROLLER_ST7789
+		        bool "ST7789"
             select LVGL_TFT_DISPLAY_CONTROLLER_ST7789
             select LVGL_TFT_DISPLAY_PROTOCOL_SPI
-	    config LVGL_TFT_DISPLAY_USER_CONTROLLER_HX8357
-		    bool "HX8357"
+	      config LVGL_TFT_DISPLAY_USER_CONTROLLER_HX8357
+		        bool "HX8357"
             select LVGL_TFT_DISPLAY_CONTROLLER_HX8357
             select LVGL_TFT_DISPLAY_PROTOCOL_SPI
-	    config LVGL_TFT_DISPLAY_USER_CONTROLLER_SH1107
-		    bool "SH1107"
+	      config LVGL_TFT_DISPLAY_CONTROLLER_ILI9486
+			      bool "ILI9486"
+            select LVGL_TFT_DISPLAY_CONTROLLER_ILI9488
+            select LVGL_TFT_DISPLAY_PROTOCOL_SPI
+	      config LVGL_TFT_DISPLAY_USER_CONTROLLER_SH1107
+		        bool "SH1107"
             select LVGL_TFT_DISPLAY_CONTROLLER_SH1107
             select LVGL_TFT_DISPLAY_PROTOCOL_SPI
         config LVGL_TFT_DISPLAY_USER_CONTROLLER_SSD1306
             bool "SSD1306"
             select LVGL_TFT_DISPLAY_CONTROLLER_SSD1306
             select LVGL_TFT_DISPLAY_PROTOCOL_I2C
-
->>>>>>> b170e1d4
 	endchoice
 
     choice
         prompt "TFT SPI Bus." if LVGL_PREDEFINED_DISPLAY_M5STACK || LVGL_PREDEFINED_DISPLAY_M5STICK
-    	default LVGL_TFT_DISPLAY_SPI_HSPI
-    	help
-    	    Select the SPI Bus the TFT Display is attached to.
+    	  default LVGL_TFT_DISPLAY_SPI_HSPI
+    	  help
+    	      Select the SPI Bus the TFT Display is attached to.
 
     	config LVGL_TFT_DISPLAY_SPI_HSPI
 	        bool "HSPI"
     	config LVGL_TFT_DISPLAY_SPI_VSPI
 	        bool "VSPI"
-	endchoice
+	  endchoice
 
     choice
 	    prompt "Display orientation"
@@ -226,40 +202,25 @@
             If text is backwards on your display, try enabling this.
 
     config LVGL_ENABLE_BACKLIGHT_CONTROL
-<<<<<<< HEAD
-		bool "Enable control of the display backlight by using an GPIO." if LVGL_PREDEFINED_DISPLAY_NONE || LVGL_PREDEFINED_DISPLAY_RPI_MPI3501
-=======
-        bool "Enable control of the display backlight by using an GPIO." if LVGL_PREDEFINED_DISPLAY_NONE
->>>>>>> b170e1d4
+        bool "Enable control of the display backlight by using an GPIO." if LVGL_PREDEFINED_DISPLAY_NONE || LVGL_PREDEFINED_DISPLAY_RPI_MPI3501
         default y if LVGL_PREDEFINED_DISPLAY_M5STACK
-	    default y if LVGL_PREDEFINED_DISPLAY_WROVER4
-	    default y if LVGL_PREDEFINED_DISPLAY_ERTFT0356
+	      default y if LVGL_PREDEFINED_DISPLAY_WROVER4
+	      default y if LVGL_PREDEFINED_DISPLAY_ERTFT0356
         help
             Enable controlling the display backlight using an GPIO
 
     config LVGL_BACKLIGHT_ACTIVE_LVL
-<<<<<<< HEAD
         bool "Is backlight turn on with a HIGH (1) logic level?" if LVGL_PREDEFINED_DISPLAY_NONE || LVGL_PREDEFINED_DISPLAY_RPI_MPI3501
-        default y if LVGL_PREDEFINED_DISPLAY_M5STACK 
-		default y if LVGL_PREDEFINED_DISPLAY_ERTFT0356
-=======
-        bool "Is backlight turn on with a HIGH (1) logic level?" if LVGL_PREDEFINED_DISPLAY_NONE
         default y if LVGL_PREDEFINED_DISPLAY_M5STACK
-	    default y if LVGL_PREDEFINED_DISPLAY_ERTFT0356
-
->>>>>>> b170e1d4
+	      default y if LVGL_PREDEFINED_DISPLAY_ERTFT0356
         help
             Some backlights are turned on with a high signal, others held low.
             If enabled, a value of 1 will be sent to the display to enable the backlight,
             otherwise a 0 will be expected to enable it.
 
-	# menu will be visible only when LVGL_PREDEFINED_DISPLAY_NONE is y
-<<<<<<< HEAD
-	visible if LVGL_PREDEFINED_DISPLAY_NONE || LVGL_PREDEFINED_DISPLAY_RPI_MPI3501
-=======
+    # menu will be visible only when LVGL_PREDEFINED_DISPLAY_NONE is y
     menu "Display Pin Assignments"
-	visible if LVGL_PREDEFINED_DISPLAY_NONE
->>>>>>> b170e1d4
+    visible if LVGL_PREDEFINED_DISPLAY_NONE || LVGL_PREDEFINED_DISPLAY_RPI_MPI3501
 
         config LVGL_DISP_SPI_MOSI
             int "GPIO for MOSI (Master Out Slave In)" if LVGL_TFT_DISPLAY_PROTOCOL_SPI
