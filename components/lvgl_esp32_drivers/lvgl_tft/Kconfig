# NOTES:
# - default <> if <> work only when no prompt is available for the user

menu "LVGL TFT Display controller"

    # Predefined display configurations for multiple
    # evaluation/development boards.
    choice LVGL_PREDEFINED_DISPLAY
        prompt "Select predefined display configuration"
        default LVGL_PREDEFINED_DISPLAY_NONE
        help
            Select predefined display configuration

        config LVGL_PREDEFINED_DISPLAY_NONE
            bool "None"
        config LVGL_PREDEFINED_DISPLAY_WROVER4
            bool "ESP-Wrover-KIT v4.1"
            select LVGL_TFT_DISPLAY_CONTROLLER_ILI9341
            select LVGL_TFT_DISPLAY_PROTOCOL_SPI
        config LVGL_PREDEFINED_DISPLAY_M5STACK
            bool "M5Stack"
            select LVGL_TFT_DISPLAY_CONTROLLER_ILI9341
            select LVGL_TFT_DISPLAY_PROTOCOL_SPI
        config LVGL_PREDEFINED_DISPLAY_M5STICK
            bool "M5Stick"
            select LVGL_TFT_DISPLAY_CONTROLLER_SH1107
            select LVGL_TFT_DISPLAY_PROTOCOL_SPI
            select LVGL_TFT_DISPLAY_MONOCHROME
            select LVGL_THEME_MONO
        config LVGL_PREDEFINED_DISPLAY_M5STICKC
            bool "M5StickC"
            select LVGL_TFT_DISPLAY_CONTROLLER_ST7735S
            select LVGL_TFT_DISPLAY_PROTOCOL_SPI
        config LVGL_PREDEFINED_DISPLAY_ERTFT0356
            bool "ER-TFT035-6"
            select LVGL_TFT_DISPLAY_CONTROLLER_ILI9488
            select LVGL_TFT_DISPLAY_PROTOCOL_SPI
        config LVGL_PREDEFINED_DISPLAY_ADA_FEATHERWING
            bool "Adafruit 3.5 Featherwing"
            select LVGL_TFT_DISPLAY_CONTROLLER_HX8357
            select LVGL_TFT_DISPLAY_PROTOCOL_SPI
       config LVGL_PREDEFINED_DISPLAY_RPI_MPI3501
            bool "RPi MPI3501"
            select LVGL_TFT_DISPLAY_CONTROLLER_ILI9486
            select LVGL_TFT_DISPLAY_PROTOCOL_SPI
        config LVGL_PREDEFINED_DISPLAY_WEMOS_LOLIN
            bool "Wemos Lolin OLED"
            select LVGL_TFT_DISPLAY_CONTROLLER_SSD1306
            select LVGL_TFT_DISPLAY_PROTOCOL_I2C
            select LVGL_TFT_DISPLAY_MONOCHROME
            select LVGL_THEME_MONO
        config LVGL_PREDEFINED_DISPLAY_ATAG
            bool "AIRcable ATAGv3"
            select LVGL_TFT_DISPLAY_CONTROLLER_IL3820
            select LVGL_TFT_DISPLAY_PROTOCOL_SPI
            select LVGL_TFT_DISPLAY_MONOCHROME
            select LVGL_THEME_MONO
<<<<<<< HEAD
        config LVGL_PREDEFINED_DISPLAY_RPI_RA8875
            bool "RAiO RA8875"
            select LVGL_TFT_DISPLAY_CONTROLLER_RA8875
            select LVGL_TFT_DISPLAY_PROTOCOL_SPI
=======
        config LVGL_PREDEFINED_DISPLAY_TTGO
            bool "TTGO T-Display"
            select LVGL_TFT_DISPLAY_CONTROLLER_ST7789
            select LVGL_TFT_DISPLAY_PROTOCOL_SPI
            select LVGL_TFT_DISPLAY_OFFSETS
            select LVGL_TFT_DISPLAY_SPI_VSPI
>>>>>>> c1403f28
    endchoice

    # START of helper symbols.
    #
    # Display controller symbols,
    #
    # This boolean configuration symbols can be used to know what
    # display controller has been choosen by the user. When selected
    # the symbol <symbol_name> is set to y, then in the file sdkconfig.h
    # the symbol CONFIG_<symbol_name> is set to 1.
    #
    # If you add support for a new display controller to the repository
    # you must add a config option for it on this helper symbols section.
    config LVGL_TFT_DISPLAY_CONTROLLER_ILI9341
        bool
        help
            ILI9341 display controller.

    config LVGL_TFT_DISPLAY_CONTROLLER_ILI9488
        bool
        help
            ILI9488 display controller.

    config LVGL_TFT_DISPLAY_CONTROLLER_ILI9486
        bool
        help
            ILI9486 display controller.

    config LVGL_TFT_DISPLAY_CONTROLLER_ST7789
        bool
        help
            ST7789 display controller.

    config LVGL_TFT_DISPLAY_CONTROLLER_ST7735S
        bool
        help
            ST7735S display controller.

    config LVGL_TFT_DISPLAY_CONTROLLER_HX8357
        bool
        help
            HX8357 display controller.

    config LVGL_TFT_DISPLAY_CONTROLLER_SH1107
        bool
        help
            SH1107 display controller.

    config LVGL_TFT_DISPLAY_CONTROLLER_SSD1306
        bool
        help
            SSD1306 display controller.

    config LVGL_TFT_DISPLAY_CONTROLLER_FT81X
        bool
        help
            FT81x display controller.

    config LVGL_TFT_DISPLAY_CONTROLLER_IL3820
        bool
        help
            IL3820 epaper display controller.

    config LVGL_TFT_DISPLAY_CONTROLLER_RA8875
        bool
        help
            RA8875 display controller.

    # Display controller communication protocol
    #
    # This symbols define the communication protocol used by the
    # ESP32 to communicate with the display controller.
    # This symbols can be used, but not limited, to:
    # - Know what peripherals to initialize.
    # - Know if the touch and display controllers share the same peripheral.
    # - Etc.
    config LVGL_TFT_DISPLAY_PROTOCOL_SPI
        bool
        help
            Display controller protocol SPI

    config LVGL_TFT_DISPLAY_PROTOCOL_I2C
        bool
        help
            Display controller protocol I2C

    config LVGL_TFT_DISPLAY_OFFSETS
    	bool
	help
		Display area doesn't start at address 0

    config LVGL_TFT_DISPLAY_X_OFFSET
        depends on LVGL_TFT_DISPLAY_OFFSETS
        int 
        default 40 if LVGL_PREDEFINED_DISPLAY_TTGO && (LVGL_DISPLAY_ORIENTATION_LANDSCAPE || LVGL_DISPLAY_ORIENTATION_LANDSCAPE_INVERTED)
        default 52 if LVGL_PREDEFINED_DISPLAY_TTGO && (LVGL_DISPLAY_ORIENTATION_PORTRAIT  || LVGL_DISPLAY_ORIENTATION_PORTRAIT_INVERTED)
        default 0

    config LVGL_TFT_DISPLAY_Y_OFFSET
        depends on LVGL_TFT_DISPLAY_OFFSETS
        int 
        default 52  if LVGL_PREDEFINED_DISPLAY_TTGO && (LVGL_DISPLAY_ORIENTATION_LANDSCAPE || LVGL_DISPLAY_ORIENTATION_LANDSCAPE_INVERTED)
        default 40 if LVGL_PREDEFINED_DISPLAY_TTGO && (LVGL_DISPLAY_ORIENTATION_PORTRAIT  || LVGL_DISPLAY_ORIENTATION_PORTRAIT_INVERTED)
        default 0


    # Display colors(?)
    # Useful to know when the display being used is a monochrome
    # display, so we can use the monochrome theme, etc.
    config LVGL_TFT_DISPLAY_MONOCHROME
        bool
        help
            A monochrome display is used.
    # END of helper symbols

    choice
        prompt "Select predefined board pinouts" if LVGL_PREDEFINED_DISPLAY_NONE || LVGL_PREDEFINED_DISPLAY_ERTFT0356
        default LVGL_PREDEFINED_PINS_NONE
        help
            Select predefined board pin out configuration.

        config LVGL_PREDEFINED_PINS_NONE
            bool "None"
        config LVGL_PREDEFINED_PINS_38V4
            bool "ESP32 DevKit v4 with 38 pins"
        config LVGL_PREDEFINED_PINS_30
            bool "ESP32 Devkit v1 with 30 pins"
        config LVGL_PREDEFINED_PINS_38V1
            bool "Dev Board with 38 pins"
        config LVGL_PREDEFINED_PINS_TKOALA
            bool "TTGO Koala"
    endchoice

    # Select one of the available display controllers.
    choice
	prompt "Select a display controller model." if LVGL_PREDEFINED_DISPLAY_NONE
        help
	    Select the controller for your display.

        config LVGL_TFT_DISPLAY_USER_CONTROLLER_ILI9341
	    bool "ILI9341"
            select LVGL_TFT_DISPLAY_CONTROLLER_ILI9341
            select LVGL_TFT_DISPLAY_PROTOCOL_SPI
	config LVGL_TFT_DISPLAY_USER_CONTROLLER_ILI9486
	    bool "ILI9486"
            select LVGL_TFT_DISPLAY_CONTROLLER_ILI9486
            select LVGL_TFT_DISPLAY_PROTOCOL_SPI
	config LVGL_TFT_DISPLAY_USER_CONTROLLER_ILI9488
	    bool "ILI9488"
            select LVGL_TFT_DISPLAY_CONTROLLER_ILI9488
            select LVGL_TFT_DISPLAY_PROTOCOL_SPI
	config LVGL_TFT_DISPLAY_USER_CONTROLLER_ST7789
	    bool "ST7789"
            select LVGL_TFT_DISPLAY_CONTROLLER_ST7789
            select LVGL_TFT_DISPLAY_PROTOCOL_SPI
        config LVGL_TFT_DISPLAY_USER_CONTROLLER_ST7735S
            bool "ST7735S"
            select LVGL_TFT_DISPLAY_CONTROLLER_ST7735S
            select LVGL_TFT_DISPLAY_PROTOCOL_SPI
	config LVGL_TFT_DISPLAY_USER_CONTROLLER_HX8357
	    bool "HX8357"
            select LVGL_TFT_DISPLAY_CONTROLLER_HX8357
            select LVGL_TFT_DISPLAY_PROTOCOL_SPI
	config LVGL_TFT_DISPLAY_USER_CONTROLLER_SH1107
	    bool "SH1107"
            select LVGL_TFT_DISPLAY_CONTROLLER_SH1107
            select LVGL_TFT_DISPLAY_PROTOCOL_SPI
            select LVGL_TFT_DISPLAY_MONOCHROME
        config LVGL_TFT_DISPLAY_USER_CONTROLLER_SSD1306
            bool "SSD1306"
            select LVGL_TFT_DISPLAY_CONTROLLER_SSD1306
            select LVGL_TFT_DISPLAY_PROTOCOL_I2C
            select LVGL_TFT_DISPLAY_MONOCHROME
        config LVGL_TFT_DISPLAY_USER_CONTROLLER_FT81X
            bool "FT81X"
            select LVGL_TFT_DISPLAY_CONTROLLER_FT81X
            select LVGL_TFT_DISPLAY_PROTOCOL_SPI
        config LVGL_TFT_DISPLAY_USER_CONTROLLER_IL3820
            bool "IL3820"
            select LVGL_TFT_DISPLAY_CONTROLLER_IL3820
            select LVGL_TFT_DISPLAY_PROTOCOL_SPI
            select LVGL_TFT_DISPLAY_MONOCHROME
        config LVGL_TFT_DISPLAY_USER_CONTROLLER_RA8875
            bool "RA8875"
            select LVGL_TFT_DISPLAY_CONTROLLER_RA8875
            select LVGL_TFT_DISPLAY_PROTOCOL_SPI
	endchoice

    choice
        prompt "TFT SPI Bus." if LVGL_TFT_DISPLAY_PROTOCOL_SPI && \
		!LVGL_PREDEFINED_DISPLAY_TTGO
        default LVGL_TFT_DISPLAY_SPI_VSPI if LVGL_PREDEFINED_DISPLAY_TTGO
        default LVGL_TFT_DISPLAY_SPI_HSPI
        help
    	      Select the SPI Bus the TFT Display is attached to.

    	config LVGL_TFT_DISPLAY_SPI_HSPI
	        bool "HSPI"
    	config LVGL_TFT_DISPLAY_SPI_VSPI
	        bool "VSPI"
	endchoice

    choice
        prompt "Display I2C port" if LVGL_TFT_DISPLAY_PROTOCOL_I2C
        default LVGL_DISPLAY_I2C_PORT_0
        help
            Select the I2C port used by the display controller.

        config LVGL_DISPLAY_I2C_PORT_0
            bool "I2C PORT 0"
        config LVGL_DISPLAY_I2C_PORT_1
            bool "I2C PORT 1"
    endchoice

    choice
	prompt "Display orientation"
        depends on  LVGL_TFT_DISPLAY_CONTROLLER_ILI9341 || \
                    LVGL_TFT_DISPLAY_CONTROLLER_ILI9486 || \
                    LVGL_TFT_DISPLAY_CONTROLLER_ILI9488 || \
                    LVGL_TFT_DISPLAY_CONTROLLER_SH1107 || \
                    LVGL_TFT_DISPLAY_CONTROLLER_SSD1306 || \
                    LVGL_TFT_DISPLAY_CONTROLLER_FT81X || \
                    LVGL_TFT_DISPLAY_CONTROLLER_ST7789  || \
                    LVGL_TFT_DISPLAY_CONTROLLER_ST7735S || \
                    LVGL_TFT_DISPLAY_CONTROLLER_IL3820 || \
                    LVGL_TFT_DISPLAY_CONTROLLER_RA8875
        default LVGL_DISPLAY_ORIENTATION_LANDSCAPE
	help
	    Display orientation.

        config LVGL_DISPLAY_ORIENTATION_PORTRAIT
            bool "Portrait"
        config LVGL_DISPLAY_ORIENTATION_PORTRAIT_INVERTED
            bool "Inverted Portrait"
        config LVGL_DISPLAY_ORIENTATION_LANDSCAPE
            bool "Landscape"
        config LVGL_DISPLAY_ORIENTATION_LANDSCAPE_INVERTED
            bool "Inverted Landscape"
    endchoice


    # Display orientation
    # This symbol is meant to be used as parameter on the display_set_orientation
    # function at init.
    config LVGL_DISPLAY_ORIENTATION
        int
        default 0 if LVGL_DISPLAY_ORIENTATION_PORTRAIT
        default 1 if LVGL_DISPLAY_ORIENTATION_PORTRAIT_INVERTED
        default 2 if LVGL_DISPLAY_ORIENTATION_LANDSCAPE
        default 3 if LVGL_DISPLAY_ORIENTATION_LANDSCAPE_INVERTED

    config LVGL_DISPLAY_WIDTH
        int "TFT display width in pixels." if LVGL_PREDEFINED_DISPLAY_NONE || \
            LVGL_TFT_DISPLAY_CONTROLLER_FT81X
        default 240 if ( LVGL_PREDEFINED_DISPLAY_M5STACK || LVGL_PREDEFINED_DISPLAY_WROVER4 ) && (LVGL_DISPLAY_ORIENTATION_PORTRAIT)
        default 240 if ( LVGL_PREDEFINED_DISPLAY_M5STACK || LVGL_PREDEFINED_DISPLAY_WROVER4 ) && (LVGL_DISPLAY_ORIENTATION_PORTRAIT_INVERTED)
        default 320 if ( LVGL_PREDEFINED_DISPLAY_M5STACK || LVGL_PREDEFINED_DISPLAY_WROVER4 ) && (LVGL_DISPLAY_ORIENTATION_LANDSCAPE)
        default 320 if ( LVGL_PREDEFINED_DISPLAY_M5STACK || LVGL_PREDEFINED_DISPLAY_WROVER4 ) && (LVGL_DISPLAY_ORIENTATION_LANDSCAPE_INVERTED)
        default 480 if LVGL_PREDEFINED_DISPLAY_ERTFT0356 || LVGL_PREDEFINED_DISPLAY_ADA_FEATHERWING
        default 64 if ( LVGL_PREDEFINED_DISPLAY_WEMOS_LOLIN || LVGL_PREDEFINED_DISPLAY_M5STICK ) && LVGL_DISPLAY_ORIENTATION_PORTRAIT
        default 128 if ( LVGL_PREDEFINED_DISPLAY_WEMOS_LOLIN || LVGL_PREDEFINED_DISPLAY_M5STICK ) && LVGL_DISPLAY_ORIENTATION_LANDSCAPE
        default 800 if LVGL_TFT_DISPLAY_CONTROLLER_FT81X
        default 128 if LVGL_PREDEFINED_DISPLAY_ATAG && LVGL_DISPLAY_ORIENTATION_PORTRAIT
        default 296 if LVGL_PREDEFINED_DISPLAY_ATAG && LVGL_DISPLAY_ORIENTATION_LANDSCAPE
        default 80 if LVGL_PREDEFINED_DISPLAY_M5STICKC && (LVGL_DISPLAY_ORIENTATION_PORTRAIT || LVGL_DISPLAY_ORIENTATION_PORTRAIT_INVERTED)
        default 160 if LVGL_PREDEFINED_DISPLAY_M5STICKC && (LVGL_DISPLAY_ORIENTATION_LANDSCAPE || LVGL_DISPLAY_ORIENTATION_LANDSCAPE_INVERTED)
        default 135 if LVGL_PREDEFINED_DISPLAY_TTGO && (LVGL_DISPLAY_ORIENTATION_PORTRAIT || LVGL_DISPLAY_ORIENTATION_PORTRAIT_INVERTED)
        default 240 if LVGL_PREDEFINED_DISPLAY_TTGO && (LVGL_DISPLAY_ORIENTATION_LANDSCAPE || LVGL_DISPLAY_ORIENTATION_LANDSCAPE_INVERTED)
        default 320

    config LVGL_DISPLAY_HEIGHT
        int "TFT display height in pixels." if LVGL_PREDEFINED_DISPLAY_NONE || \
            LVGL_TFT_DISPLAY_CONTROLLER_FT81X
        default 320 if ( LVGL_PREDEFINED_DISPLAY_M5STACK || LVGL_PREDEFINED_DISPLAY_WROVER4 ) && (LVGL_DISPLAY_ORIENTATION_PORTRAIT)
        default 320 if ( LVGL_PREDEFINED_DISPLAY_M5STACK || LVGL_PREDEFINED_DISPLAY_WROVER4 ) && (LVGL_DISPLAY_ORIENTATION_PORTRAIT_INVERTED)
        default 240 if ( LVGL_PREDEFINED_DISPLAY_M5STACK || LVGL_PREDEFINED_DISPLAY_WROVER4 ) && (LVGL_DISPLAY_ORIENTATION_LANDSCAPE)
        default 240 if ( LVGL_PREDEFINED_DISPLAY_M5STACK || LVGL_PREDEFINED_DISPLAY_WROVER4 ) && (LVGL_DISPLAY_ORIENTATION_LANDSCAPE_INVERTED)
        default 320 if LVGL_PREDEFINED_DISPLAY_ERTFT0356 || LVGL_PREDEFINED_DISPLAY_ADA_FEATHERWING
        default 128 if ( LVGL_PREDEFINED_DISPLAY_WEMOS_LOLIN || LVGL_PREDEFINED_DISPLAY_M5STICK ) && LVGL_DISPLAY_ORIENTATION_PORTRAIT
        default 64 if ( LVGL_PREDEFINED_DISPLAY_WEMOS_LOLIN || LVGL_PREDEFINED_DISPLAY_M5STICK ) && LVGL_DISPLAY_ORIENTATION_LANDSCAPE
        default 480 if LVGL_TFT_DISPLAY_CONTROLLER_FT81X
        default 296 if LVGL_PREDEFINED_DISPLAY_ATAG && LVGL_DISPLAY_ORIENTATION_PORTRAIT
        default 128 if LVGL_PREDEFINED_DISPLAY_ATAG && LVGL_DISPLAY_ORIENTATION_LANDSCAPE
        default 160 if LVGL_PREDEFINED_DISPLAY_M5STICKC && (LVGL_DISPLAY_ORIENTATION_PORTRAIT || LVGL_DISPLAY_ORIENTATION_PORTRAIT_INVERTED)
        default 80 if LVGL_PREDEFINED_DISPLAY_M5STICKC && (LVGL_DISPLAY_ORIENTATION_LANDSCAPE || LVGL_DISPLAY_ORIENTATION_LANDSCAPE_INVERTED)
        default 240 if LVGL_PREDEFINED_DISPLAY_TTGO && (LVGL_DISPLAY_ORIENTATION_PORTRAIT || LVGL_DISPLAY_ORIENTATION_PORTRAIT_INVERTED)
        default 135 if LVGL_PREDEFINED_DISPLAY_TTGO && (LVGL_DISPLAY_ORIENTATION_LANDSCAPE || LVGL_DISPLAY_ORIENTATION_LANDSCAPE_INVERTED)
        default 240

    config LVGL_TFT_USE_CUSTOM_SPI_CLK_DIVIDER
        bool "Use custom SPI clock frequency." if LVGL_TFT_DISPLAY_PROTOCOL_SPI
        default n
        help
            Allows to use a custom divider for the SPI clock frequency.

    choice
        prompt "Select a custom frequency."
        depends on LVGL_TFT_USE_CUSTOM_SPI_CLK_DIVIDER
        default LVGL_TFT_SPI_CLK_DIVIDER_4 if LVGL_TFT_DISPLAY_CONTROLLER_ST7789 || LVGL_TFT_DISPLAY_CONTROLLER_ILI9486
        default LVGL_TFT_SPI_CLK_DIVIDER_3 if LVGL_TFT_DISPLAY_CONTROLLER_HX8357
        default LVGL_TFT_SPI_CLK_DIVIDER_10 if CONFIG_LVGL_TFT_DISPLAY_CONTROLLER_SH1107
        default LVGL_TFT_SPI_CLK_DIVIDER_2

        config LVGL_TFT_SPI_CLK_DIVIDER_1
            bool "80 MHz"
        config LVGL_TFT_SPI_CLK_DIVIDER_2
            bool "40 MHz"
        config LVGL_TFT_SPI_CLK_DIVIDER_3
            bool "26.67 MHz"
        config LVGL_TFT_SPI_CLK_DIVIDER_4
            bool "20 MHz"
        config LVGL_TFT_SPI_CLK_DIVIDER_5
            bool "16 MHz"
        config LVGL_TFT_SPI_CLK_DIVIDER_6
            bool "13.33 MHz"
        config LVGL_TFT_SPI_CLK_DIVIDER_7
            bool "11.43 MHz"
        config LVGL_TFT_SPI_CLK_DIVIDER_8
            bool "10 MHz"
        config LVGL_TFT_SPI_CLK_DIVIDER_9
            bool "8.89 MHz"
        config LVGL_TFT_SPI_CLK_DIVIDER_10
            bool "8 MHz"
        config LVGL_TFT_SPI_CLK_DIVIDER_12
            bool "6.67 MHz"
        config LVGL_TFT_SPI_CLK_DIVIDER_16
            bool "5 MHz"
        config LVGL_TFT_SPI_CLK_DIVIDER_20
            bool "4 MHz"
        config LVGL_TFT_SPI_CLK_DIVIDER_24
            bool "3.33 MHz"
        config LVGL_TFT_SPI_CLK_DIVIDER_32
            bool "2.5 MHz"
        config LVGL_TFT_SPI_CLK_DIVIDER_40
            bool "2 MHz"
        config LVGL_TFT_SPI_CLK_DIVIDER_48
            bool "1.67 MHz"
        config LVGL_TFT_SPI_CLK_DIVIDER_80
            bool "1 MHz"
    endchoice

    config LVGL_TFT_CUSTOM_SPI_CLK_DIVIDER
        int
        default 1 if LVGL_TFT_SPI_CLK_DIVIDER_1
        default 2 if LVGL_TFT_SPI_CLK_DIVIDER_2
        default 3 if LVGL_TFT_SPI_CLK_DIVIDER_3
        default 4 if LVGL_TFT_SPI_CLK_DIVIDER_4
        default 5 if LVGL_TFT_SPI_CLK_DIVIDER_5
        default 6 if LVGL_TFT_SPI_CLK_DIVIDER_6
        default 7 if LVGL_TFT_SPI_CLK_DIVIDER_7
        default 8 if LVGL_TFT_SPI_CLK_DIVIDER_8
        default 9 if LVGL_TFT_SPI_CLK_DIVIDER_9
        default 10 if LVGL_TFT_SPI_CLK_DIVIDER_10
        default 12 if LVGL_TFT_SPI_CLK_DIVIDER_12
        default 16 if LVGL_TFT_SPI_CLK_DIVIDER_16
        default 20 if LVGL_TFT_SPI_CLK_DIVIDER_20
        default 24 if LVGL_TFT_SPI_CLK_DIVIDER_24
        default 32 if LVGL_TFT_SPI_CLK_DIVIDER_32
        default 40 if LVGL_TFT_SPI_CLK_DIVIDER_40
        default 48 if LVGL_TFT_SPI_CLK_DIVIDER_48
        default 80 if LVGL_TFT_SPI_CLK_DIVIDER_80
        default 2

    config LVGL_INVERT_DISPLAY
        bool "IN DEPRECATION - Invert display."
        default y if LVGL_PREDEFINED_DISPLAY_M5STACK
        help
            If text is backwards on your display, try enabling this.

    config LVGL_INVERT_COLORS
        bool "Invert colors in display" if LVGL_TFT_DISPLAY_CONTROLLER_ILI9341 || LVGL_TFT_DISPLAY_CONTROLLER_ST7735S
        default y if LVGL_PREDEFINED_DISPLAY_M5STACK || LVGL_PREDEFINED_DISPLAY_M5STICKC
        help
            If the colors look inverted on your display, try enabling this.

    config LVGL_M5STICKC_HANDLE_AXP192
        bool "Handle Backlight and TFT power for M5StickC using AXP192." if LVGL_PREDEFINED_DISPLAY_M5STICKC || LVGL_TFT_DISPLAY_CONTROLLER_ST7735S
        default y if LVGL_PREDEFINED_DISPLAY_M5STICKC
        help
            Display and TFT power supply on M5StickC is controlled using an AXP192 Power Mangerment IC.
            Select yes if you want to enable TFT IC (LDO3) and backlight power using AXP192 by LVGL, or select no if you want to take care of
            power management in your own code.

    config LVGL_AXP192_PIN_SDA
        int "GPIO for AXP192 I2C SDA" if LVGL_M5STICKC_HANDLE_AXP192
        range 0 39
        default 21 if LVGL_PREDEFINED_DISPLAY_M5STICKC
        default 21
        help
            Configure the AXP192 I2C SDA pin here.

    config LVGL_AXP192_PIN_SCL
        int "GPIO for AXP192 I2C SCL" if LVGL_M5STICKC_HANDLE_AXP192
        range 0 39
        default 22 if LVGL_PREDEFINED_DISPLAY_M5STICKC
        default 22
        help
            Configure the AXP192 I2C SDA pin here.

    # menu will be visible only when LVGL_PREDEFINED_DISPLAY_NONE is y
    menu "Display RA8875 Configuration"
    visible if LVGL_TFT_DISPLAY_CONTROLLER_RA8875

        config LVGL_DISP_RA8875_PLLDIVM
            int "PLLDIVM value for RA8875 System Clock"
            depends on LVGL_TFT_DISPLAY_CONTROLLER_RA8875
            range 0 1
            default 0
            help
                Configure the value to use for PLLDIVM in PLLC0 register here.

        config LVGL_DISP_RA8875_PLLDIVN
            int "PLLDIVN value for RA8875 System Clock"
            depends on LVGL_TFT_DISPLAY_CONTROLLER_RA8875
            range 1 31
            default 7
            help
                Configure the value to use for PLLDIVN in PLLC0 register here.

        config LVGL_DISP_RA8875_PLLDIVK
            int "PLLDIVK value for RA8875 System Clock"
            depends on LVGL_TFT_DISPLAY_CONTROLLER_RA8875
            range 0 7
            default 3
            help
                Configure the value to use for PLLDIVK in PLLC1 register here.

        config LVGL_DISP_RA8875_PCLK_MULTIPLIER
            int "PCLK Period Setting"
            depends on LVGL_TFT_DISPLAY_CONTROLLER_RA8875
            range 0 3
            default 0
            help
                Configure the PCLK multiplier in PCSR register here.

        config LVGL_DISP_RA8875_PCLK_INVERT
            bool "PCLK Inversion"
            depends on LVGL_TFT_DISPLAY_CONTROLLER_RA8875
            default n
            help
                Configure the PCLK to be inverted in PCSR register here.

        config LVGL_DISP_RA8875_DE_POLARITY
            bool "Data Enable (DE) Polarity/Invert"
            depends on LVGL_TFT_DISPLAY_CONTROLLER_RA8875
            default n
            help
                Set to make data enable (DE) signal active low.

        config LVGL_DISP_RA8875_HORI_NON_DISP_PERIOD
            int "Horizontal Non-Display Period"
            depends on LVGL_TFT_DISPLAY_CONTROLLER_RA8875
            range 12 274
            default 12
            help
                Configure the Horizontal Non-Display Period (aka Horizontal Back Porch).
                Horizontal Non-Display Period(pixels) = 8*(HNDR+1) + 2*(HNDFTR/2+1) + 2

        config LVGL_DISP_RA8875_HSYNC_START
            int "HSYNC Start Position"
            depends on LVGL_TFT_DISPLAY_CONTROLLER_RA8875
            range 8 256
            default 8
            help
                Configure start position of HSYNC (aka Horizontal Front Porch).
                HSYNC Start Position(pixels) = 8*(HSTR+1)

        config LVGL_DISP_RA8875_HSYNC_PW
            int "HSYNC Pulse Width"
            depends on LVGL_TFT_DISPLAY_CONTROLLER_RA8875
            range 8 256
            default 8
            help
                Configure pulse width of HSYNC.
                HSYNC Pulse Width(pixels) = 8*(HPW+1)

        config LVGL_DISP_RA8875_HSYNC_POLARITY
            bool "HSYNC Polarity/Invert"
            depends on LVGL_TFT_DISPLAY_CONTROLLER_RA8875
            default n
            help
                Set to make HSYNC signal active high.

        config LVGL_DISP_RA8875_VERT_NON_DISP_PERIOD
            int "Vertical Non-Display Period"
            depends on LVGL_TFT_DISPLAY_CONTROLLER_RA8875
            range 1 512
            default 1
            help
                Configure the Vertical Non-Display Period (aka Vertical Back Porch).
                Vertical Non-Display Period(lines) = (VNDR+1)

        config LVGL_DISP_RA8875_VSYNC_START
            int "VSYNC Start Position"
            depends on LVGL_TFT_DISPLAY_CONTROLLER_RA8875
            range 1 512
            default 1
            help
                Configure start position of VSYNC (aka Vertical Front Porch).
                VSYNC Start Position(lines) = (VSTR+1)

        config LVGL_DISP_RA8875_VSYNC_PW
            int "VSYNC Pulse Width"
            depends on LVGL_TFT_DISPLAY_CONTROLLER_RA8875
            range 1 128
            default 1
            help
                Configure pulse width of VSYNC.
                VSYNC Pulse Width(lines) = (VPWR+1)

        config LVGL_DISP_RA8875_VSYNC_POLARITY
            bool "VSYNC Polarity/Invert"
            depends on LVGL_TFT_DISPLAY_CONTROLLER_RA8875
            default n
            help
                Set to make VSYNC signal active high.

    endmenu

    # menu will be visible only when LVGL_PREDEFINED_DISPLAY_NONE is y
    menu "Display Pin Assignments"
    visible if LVGL_PREDEFINED_DISPLAY_NONE || LVGL_PREDEFINED_DISPLAY_RPI_MPI3501 || LVGL_PREDEFINED_PINS_TKOALA

        config LVGL_DISP_SPI_MOSI
            int "GPIO for MOSI (Master Out Slave In)" if LVGL_TFT_DISPLAY_PROTOCOL_SPI
            range 0 39
            default 23 if LVGL_PREDEFINED_DISPLAY_WROVER4
            default 23 if LVGL_PREDEFINED_DISPLAY_ATAG
            default 23 if LVGL_PREDEFINED_DISPLAY_M5STACK || LVGL_PREDEFINED_DISPLAY_M5STICK
            default 15 if LVGL_PREDEFINED_DISPLAY_M5STICKC
            default 18 if LVGL_PREDEFINED_DISPLAY_ADA_FEATHERWING
            default 23 if LVGL_PREDEFINED_PINS_TKOALA
            default 19 if LVGL_PREDEFINED_DISPLAY_TTGO
            default 13

            help
                Configure the display MOSI pin here.

        config LVGL_DISPLAY_USE_SPI_MISO
            bool "Use MISO signal to control the display" if LVGL_TFT_DISPLAY_PROTOCOL_SPI
            default y if LVGL_PREDEFINED_PINS_TKOALA
            help
                Enable the MISO signal to control the display. You can disable
                it when the display does not need MISO signal to be controlled.

        config LVGL_DISP_SPI_MISO
            int "GPIO for MISO (Master In Slave Out)" if LVGL_TFT_DISPLAY_PROTOCOL_SPI
            depends on LVGL_DISPLAY_USE_SPI_MISO
            range 0 39
            default 18 if LVGL_PREDEFINED_PINS_TKOALA
            default 0

            help
                Configure the display MISO pin here.

        config LVGL_DISP_SPI_INPUT_DELAY_NS
            int "MISO Input Delay (ns)" if LVGL_TFT_DISPLAY_PROTOCOL_SPI
            depends on LVGL_DISPLAY_USE_SPI_MISO
            range 0 2147483647
            default 0
            help
                The time required between SCLK and MISO being valid, including the possible clock
                delay from processor to display. Leave at 0 unless you know you need a delay.

        config LVGL_DISP_SPI_CLK
            int "GPIO for CLK (SCK / Serial Clock)" if LVGL_TFT_DISPLAY_PROTOCOL_SPI
            range 0 39
            default 18 if LVGL_PREDEFINED_DISPLAY_M5STACK || LVGL_PREDEFINED_DISPLAY_M5STICK
            default 13 if LVGL_PREDEFINED_DISPLAY_M5STICKC
            default 18 if LVGL_PREDEFINED_DISPLAY_ATAG
            default 19 if LVGL_PREDEFINED_DISPLAY_WROVER4
            default 5 if LVGL_PREDEFINED_DISPLAY_ADA_FEATHERWING
            default 18 if LVGL_PREDEFINED_PINS_TKOALA
            default 18 if LVGL_PREDEFINED_DISPLAY_TTGO
            default 14

            help
                Configure the display CLK pin here.

        config LVGL_DISPLAY_USE_SPI_CS
            bool "Use CS signal to control the display" if LVGL_TFT_DISPLAY_PROTOCOL_SPI
            default y
            help
                Enable the CS signal to control the display. You can disable
                it when the display does not need CS signal to be controlled.

        config LVGL_DISP_SPI_CS
            int "GPIO for CS (Slave Select)" if LVGL_TFT_DISPLAY_PROTOCOL_SPI
            depends on LVGL_DISPLAY_USE_SPI_CS
            range 0 39
            default 5 if LVGL_PREDEFINED_PINS_38V1
            default 14 if LVGL_PREDEFINED_DISPLAY_M5STACK || LVGL_PREDEFINED_DISPLAY_M5STICK
            default 5 if LVGL_PREDEFINED_DISPLAY_M5STICKC
            default 22 if LVGL_PREDEFINED_DISPLAY_WROVER4
            default 15 if LVGL_PREDEFINED_DISPLAY_ADA_FEATHERWING
            default 5 if LVGL_PREDEFINED_PINS_TKOALA
            default 26 if LVGL_PREDEFINED_DISPLAY_ATAG
            default 5 if LVGL_PREDEFINED_DISPLAY_TTGO
            default 15

            help
                Configure the display CS pin here.

        config LVGL_DISPLAY_USE_DC
            bool "Use DC signal to control the display" if LVGL_TFT_DISPLAY_PROTOCOL_SPI
            default y if !LVGL_PREDEFINED_PINS_TKOALA
            help
                Enable the DC signal to control the display. You can disable
                it when the display does not need DC signal to be controlled.

        config LVGL_DISP_PIN_DC
            int "GPIO for DC (Data / Command)" if LVGL_TFT_DISPLAY_PROTOCOL_SPI
            range 0 39
            depends on LVGL_DISPLAY_USE_DC
            default 19 if LVGL_PREDEFINED_PINS_38V1
            default 17 if LVGL_PREDEFINED_PINS_38V4
            default 27 if LVGL_PREDEFINED_DISPLAY_M5STACK || LVGL_PREDEFINED_DISPLAY_M5STICK
            default 23 if LVGL_PREDEFINED_DISPLAY_M5STICKC
            default 21 if LVGL_PREDEFINED_DISPLAY_WROVER4
            default 33 if LVGL_PREDEFINED_DISPLAY_ADA_FEATHERWING
            default 0 if LVGL_PREDEFINED_PINS_TKOALA
            default 17 if LVGL_PREDEFINED_DISPLAY_ATAG
            default 16 if LVGL_PREDEFINED_DISPLAY_TTGO
            default 2

            help
                Configure the display DC pin here.

        config LVGL_DISP_PIN_RST
            int "GPIO for Reset" if LVGL_TFT_DISPLAY_PROTOCOL_SPI
            range 0 39
            default 18 if LVGL_PREDEFINED_PINS_38V1
            default 25 if LVGL_PREDEFINED_PINS_38V4
            default 33 if LVGL_PREDEFINED_DISPLAY_M5STACK || LVGL_PREDEFINED_DISPLAY_M5STICK
            default 18 if LVGL_PREDEFINED_DISPLAY_M5STICKC
            default 18 if LVGL_PREDEFINED_DISPLAY_WROVER4
            default 4 if LVGL_PREDEFINED_DISPLAY_ADA_FEATHERWING
            default 15 if LVGL_PREDEFINED_PINS_TKOALA
            default 16 if LVGL_PREDEFINED_DISPLAY_ATAG
            default 23 if LVGL_PREDEFINED_DISPLAY_TTGO
            default 4

            help
                Configure the display Reset pin here.

        config LVGL_DISP_PIN_BUSY
            int "GPIO for Busy" if LVGL_TFT_DISPLAY_CONTROLLER_IL3820
            range 0 39
            default 35 if LVGL_TFT_DISPLAY_CONTROLLER_IL3820
            default 35

            help
                Configure the display Busy pin here.

        config LVGL_ENABLE_BACKLIGHT_CONTROL
            bool "Enable control of the display backlight by using an GPIO." if \
                ( LVGL_PREDEFINED_DISPLAY_NONE && ! ( LVGL_TFT_DISPLAY_CONTROLLER_SH1107 || LVGL_TFT_DISPLAY_CONTROLLER_SSD1306 ) ) \
                || LVGL_PREDEFINED_DISPLAY_RPI_MPI3501
            default y if LVGL_PREDEFINED_DISPLAY_M5STACK
            default y if LVGL_PREDEFINED_DISPLAY_WROVER4
            default y if LVGL_PREDEFINED_DISPLAY_ERTFT0356
            default y if LVGL_PREDEFINED_DISPLAY_TTGO
            help
                Enable controlling the display backlight using an GPIO

        config LVGL_BACKLIGHT_ACTIVE_LVL
            bool "Is backlight turn on with a HIGH (1) logic level?"
            depends on LVGL_ENABLE_BACKLIGHT_CONTROL
            default y if LVGL_PREDEFINED_DISPLAY_M5STACK
            default y if LVGL_PREDEFINED_DISPLAY_ERTFT0356
	    default y if LVGL_PREDEFINED_DISPLAY_TTGO
            help
                Some backlights are turned on with a high signal, others held low.
                If enabled, a value of 1 will be sent to the display to enable the backlight,
                otherwise a 0 will be expected to enable it.

        config LVGL_DISP_PIN_BCKL
            int "GPIO for Backlight Control"
            depends on LVGL_ENABLE_BACKLIGHT_CONTROL
            range 0 39
            default 23 if LVGL_PREDEFINED_PINS_38V1
            default 26 if LVGL_PREDEFINED_PINS_38V4
            default 32 if LVGL_PREDEFINED_DISPLAY_M5STACK
            default 5 if LVGL_PREDEFINED_DISPLAY_WROVER4
            default 2 if LVGL_PREDEFINED_DISPLAY_ADA_FEATHERWING
            default 27 if LVGL_PREDEFINED_DISPLAY_ERTFT0356
            default 0  if LVGL_PREDEFINED_PINS_TKOALA
            default 4 if LVGL_PREDEFINED_DISPLAY_TTGO
            default 27

            help
                Configure the display BCLK (LED) pin here.

        config LVGL_DISP_PIN_SDA
            int "GPIO for I2C SDA" if LVGL_TFT_DISPLAY_PROTOCOL_I2C
            range 0 39
            default 5 if LVGL_PREDEFINED_DISPLAY_WEMOS_LOLIN
            default 5

            help
            Configure the I2C SDA pin here.

        config LVGL_DISP_PIN_SCL
            int "GPIO for I2C SCL" if LVGL_TFT_DISPLAY_PROTOCOL_I2C
            range 0 39
            default 4 if LVGL_PREDEFINED_DISPLAY_WEMOS_LOLIN
            default 4

            help
            Configure the I2C SCL pin here.

    endmenu

endmenu<|MERGE_RESOLUTION|>--- conflicted
+++ resolved
@@ -55,19 +55,16 @@
             select LVGL_TFT_DISPLAY_PROTOCOL_SPI
             select LVGL_TFT_DISPLAY_MONOCHROME
             select LVGL_THEME_MONO
-<<<<<<< HEAD
         config LVGL_PREDEFINED_DISPLAY_RPI_RA8875
             bool "RAiO RA8875"
             select LVGL_TFT_DISPLAY_CONTROLLER_RA8875
             select LVGL_TFT_DISPLAY_PROTOCOL_SPI
-=======
         config LVGL_PREDEFINED_DISPLAY_TTGO
             bool "TTGO T-Display"
             select LVGL_TFT_DISPLAY_CONTROLLER_ST7789
             select LVGL_TFT_DISPLAY_PROTOCOL_SPI
             select LVGL_TFT_DISPLAY_OFFSETS
             select LVGL_TFT_DISPLAY_SPI_VSPI
->>>>>>> c1403f28
     endchoice
 
     # START of helper symbols.
