menu "LittlevGL (LVGL) TFT Display controller"

    choice
        prompt "Select predefined display configuration"
        default LVGL_PREDEFINED_DISPLAY_NONE
        help
            Select predefined display configuration

        config LVGL_PREDEFINED_DISPLAY_NONE
            bool "None"
        config LVGL_PREDEFINED_DISPLAY_WROVER4
            bool "ESP-Wrover-KIT v4.1"
        config LVGL_PREDEFINED_DISPLAY_M5STACK
            bool "M5Stack"
		config LVGL_PREDEFINED_DISPLAY_ERTFT0356
			bool "ER-TFT035-6"
		config LVGL_PREDEFINED_DISPLAY_ADA_FEATHERWING
			bool "Adafruit 3.5 Featherwing"
    endchoice
    
    choice
        prompt "Select predefined board pinouts" if LVGL_PREDEFINED_DISPLAY_NONE || LVGL_PREDEFINED_DISPLAY_ERTFT0356
        default LVGL_PREDEFINED_PINS_NONE
        help
            Select predefined board pin out configuration.

        config LVGL_PREDEFINED_PINS_NONE
            bool "None"
        config LVGL_PREDEFINED_PINS_38V4
            bool "ESP32 DevKit v4 (38 GPIOS)"
        config LVGL_PREDEFINED_PINS_30
            bool "ESP32 Devkit v1 - 30 pins"
        config LVGL_PREDEFINED_PINS_38V1
            bool "Dev Board with 38 pins"
    endchoice

    config LVGL_TFT_DISPLAY_CONTROLLER
<<<<<<< HEAD
		int
		default 0 if LVGL_TFT_DISPLAY_CONTROLLER_ILI9341
		default 1 if LVGL_TFT_DISPLAY_CONTROLLER_ILI9488 || LVGL_PREDEFINED_DISPLAY_ERTFT0356
		default 2 if LVGL_TFT_DISPLAY_CONTROLLER_HX8357
=======
	int
	default 0 if LVGL_TFT_DISPLAY_CONTROLLER_ILI9341
	default 1 if LVGL_TFT_DISPLAY_CONTROLLER_ILI9488 || LVGL_PREDEFINED_DISPLAY_ERTFT0356
	default 2 if LVGL_TFT_DISPLAY_CONTROLLER_ST7789
>>>>>>> 277e3749

	choice
	    prompt "Select a display controller model." if LVGL_PREDEFINED_DISPLAY_NONE
	    default LVGL_TFT_DISPLAY_CONTROLLER_ILI9341
	    default LVGL_TFT_DISPLAY_CONTROLLER_ILI9341 if LVGL_PREDEFINED_DISPLAY_WROVER4
	    default LVGL_TFT_DISPLAY_CONTROLLER_ILI9341 if LVGL_PREDEFINED_DISPLAY_M5STACK
		default LVGL_TFT_DISPLAY_CONTROLLER_ILI9488 if LVGL_PREDEFINED_DISPLAY_ERTFT0356
		default LVGL_TFT_DISPLAY_CONTROLLER_HX8357 if LVGL_PREDEFINED_DISPLAY_ADA_FEATHERWING
	    help
			Select the controller for your display.

	    config LVGL_TFT_DISPLAY_CONTROLLER_ILI9341
		bool "ILI9341"
	    config LVGL_TFT_DISPLAY_CONTROLLER_ILI9488
		bool "ILI9488"
<<<<<<< HEAD
		config LVGL_TFT_DISPLAY_CONTROLLER_HX8357
		bool "HX8357"
=======
	    config LVGL_TFT_DISPLAY_CONTROLLER_ST7789
		bool "ST7789"
>>>>>>> 277e3749
	endchoice
        
    choice
    	prompt "TFT SPI Bus."
    	default LVGL_TFT_DISPLAY_SPI_HSPI
    	help
    		Select the SPI Bus the TFT Display is attached to.
    	
    	config LVGL_TFT_DISPLAY_SPI_HSPI
    	bool "HSPI"
    	config LVGL_TFT_DISPLAY_SPI_VSPI
    	bool "VSPI"
	endchoice
	
    config LVGL_DISPLAY_WIDTH
        int
        prompt "TFT display width in pixels." if LVGL_PREDEFINED_DISPLAY_NONE
        default 240 if LVGL_PREDEFINED_DISPLAY_M5STACK
		default 480 if LVGL_PREDEFINED_DISPLAY_ERTFT0356 || LVGL_PREDEFINED_DISPLAY_ADA_FEATHERWING
		default 320

    config LVGL_DISPLAY_HEIGHT
        int
        prompt "TFT display height in pixels." if LVGL_PREDEFINED_DISPLAY_NONE
        default 320 if LVGL_PREDEFINED_DISPLAY_M5STACK || LVGL_PREDEFINED_DISPLAY_ERTFT0356 || LVGL_PREDEFINED_DISPLAY_ADA_FEATHERWING
        default 240

    config LVGL_INVERT_DISPLAY
        bool
        prompt "Invert display." if LVGL_PREDEFINED_DISPLAY_NONE
        default y if LVGL_PREDEFINED_DISPLAY_M5STACK
        default n
        help
        	If text is backwards on your display, try enabling this.

    config LVGL_ENABLE_BACKLIGHT_CONTROL
        bool
        prompt "Enable control of the display backlight by using an GPIO."
        default y if LVGL_PREDEFINED_DISPLAY_M5STACK || LVGL_PREDEFINED_DISPLAY_WROVER4 || LVGL_PREDEFINED_DISPLAY_ERTFT0356
        default n
        help
        	Enable controlling the display backlight using an GPIO
        
    config LVGL_BACKLIGHT_ACTIVE_LVL
        bool
        prompt "Is backlight turn on with a HIGH (1) logic level?" if LVGL_ENABLE_BACKLIGHT_CONTROL
        default y if LVGL_PREDEFINED_DISPLAY_M5STACK || LVGL_PREDEFINED_DISPLAY_ERTFT0356
        default n if LVGL_PREDEFINED_DISPLAY_WROVER4
        default n
        help
        	Some backlights are turned on with a high signal, others held low.
        	If enabled, a value of 1 will be sent to the display to enable the backlight,
        	otherwise a 0 will be expected to enable it.

    menu "Display Pin Assignments"
		config LVGL_DISP_SPI_MOSI
			int
			prompt "GPIO for MOSI (Master Out Slave In)"
			range 0 39
			default 23 if LVGL_PREDEFINED_DISPLAY_WROVER4
			default 23 if LVGL_PREDEFINED_DISPLAY_M5STACK
			default 18 if LVGL_PREDEFINED_DISPLAY_ADA_FEATHERWING
			default 13

			help
			Configure the display MOSI pin here.

	    config LVGL_DISP_SPI_CLK
			int
			prompt "GPIO for CLK (SCK / Serial Clock)"
			range 0 39
			default 18 if LVGL_PREDEFINED_DISPLAY_M5STACK
			default 19 if LVGL_PREDEFINED_DISPLAY_WROVER4
			default 5 if LVGL_PREDEFINED_DISPLAY_ADA_FEATHERWING
			default 14

			help
			Configure the display CLK pin here.

	    config LVGL_DISP_SPI_CS
			int
			prompt "GPIO for CS (Slave Select)"
			range 0 39
			default 5 if LVGL_PREDEFINED_PINS_38V1
			default 14 if LVGL_PREDEFINED_DISPLAY_M5STACK
			default 22 if LVGL_PREDEFINED_DISPLAY_WROVER4
			default 15 if LVGL_PREDEFINED_DISPLAY_ADA_FEATHERWING
			default 15

			help
			Configure the display CS pin here.

	    config LVGL_DISP_PIN_DC
			int
			prompt "GPIO for DC (Data / Command)"
			range 0 39
			default 19 if LVGL_PREDEFINED_PINS_38V1
			default 17 if LVGL_PREDEFINED_PINS_38V4
			default 27 if LVGL_PREDEFINED_DISPLAY_M5STACK
			default 21 if LVGL_PREDEFINED_DISPLAY_WROVER4
			default 33 if LVGL_PREDEFINED_DISPLAY_ADA_FEATHERWING
			default 2

			help
			Configure the display DC pin here.

	    config LVGL_DISP_PIN_RST
			int
			prompt "GPIO for Reset"
			range 0 39
			default 18 if LVGL_PREDEFINED_PINS_38V1
			default 25 if LVGL_PREDEFINED_PINS_38V4
			default 33 if LVGL_PREDEFINED_DISPLAY_M5STACK
			default 18 if LVGL_PREDEFINED_DISPLAY_WROVER4
			default 4 if LVGL_PREDEFINED_DISPLAY_ADA_FEATHERWING
			default 4

			help
			Configure the display Reset pin here.

	    config LVGL_DISP_PIN_BCKL
			int
			prompt "GPIO for Backlight Control"
			range 0 39
			default 23 if LVGL_PREDEFINED_PINS_38V1
			default 26 if LVGL_PREDEFINED_PINS_38V4
			default 32 if LVGL_PREDEFINED_DISPLAY_M5STACK
			default 5 if LVGL_PREDEFINED_DISPLAY_WROVER4
			default 2 if LVGL_PREDEFINED_DISPLAY_ADA_FEATHERWING
			default 21

			help
			Configure the display BCLK (LED) pin here.
    endmenu

endmenu
<|MERGE_RESOLUTION|>--- conflicted
+++ resolved
@@ -35,17 +35,11 @@
     endchoice
 
     config LVGL_TFT_DISPLAY_CONTROLLER
-<<<<<<< HEAD
-		int
-		default 0 if LVGL_TFT_DISPLAY_CONTROLLER_ILI9341
-		default 1 if LVGL_TFT_DISPLAY_CONTROLLER_ILI9488 || LVGL_PREDEFINED_DISPLAY_ERTFT0356
-		default 2 if LVGL_TFT_DISPLAY_CONTROLLER_HX8357
-=======
 	int
 	default 0 if LVGL_TFT_DISPLAY_CONTROLLER_ILI9341
 	default 1 if LVGL_TFT_DISPLAY_CONTROLLER_ILI9488 || LVGL_PREDEFINED_DISPLAY_ERTFT0356
 	default 2 if LVGL_TFT_DISPLAY_CONTROLLER_ST7789
->>>>>>> 277e3749
+	default 3 if LVGL_TFT_DISPLAY_CONTROLLER_HX8357
 
 	choice
 	    prompt "Select a display controller model." if LVGL_PREDEFINED_DISPLAY_NONE
@@ -61,13 +55,10 @@
 		bool "ILI9341"
 	    config LVGL_TFT_DISPLAY_CONTROLLER_ILI9488
 		bool "ILI9488"
-<<<<<<< HEAD
+	    config LVGL_TFT_DISPLAY_CONTROLLER_ST7789
+		bool "ST7789"
 		config LVGL_TFT_DISPLAY_CONTROLLER_HX8357
 		bool "HX8357"
-=======
-	    config LVGL_TFT_DISPLAY_CONTROLLER_ST7789
-		bool "ST7789"
->>>>>>> 277e3749
 	endchoice
         
     choice
