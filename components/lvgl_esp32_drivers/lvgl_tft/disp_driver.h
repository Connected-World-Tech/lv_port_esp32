/**
 * @file disp_driver.h
 */

#ifndef DISP_DRIVER_H
#define DISP_DRIVER_H

#ifdef __cplusplus
extern "C" {
#endif

/*********************
 *      INCLUDES
 *********************/
#include <stdbool.h>
#include "lvgl/lvgl.h"

#if defined CONFIG_LVGL_TFT_DISPLAY_CONTROLLER_ILI9341
#include "ili9341.h"
#elif defined CONFIG_LVGL_TFT_DISPLAY_CONTROLLER_ILI9488
#include "ili9488.h"
#elif defined CONFIG_LVGL_TFT_DISPLAY_CONTROLLER_ST7789
#include "st7789.h"
#elif defined CONFIG_LVGL_TFT_DISPLAY_CONTROLLER_HX8357
#include "hx8357.h"
<<<<<<< HEAD
#include "ili9486.h"
=======
#elif defined CONFIG_LVGL_TFT_DISPLAY_CONTROLLER_SH1107
#include "sh1107.h"
#elif defined CONFIG_LVGL_TFT_DISPLAY_CONTROLLER_SSD1306
#include "ssd1306.h"
#endif
>>>>>>> b170e1d4

/*********************
 *      DEFINES
 *********************/
<<<<<<< HEAD
 /* Add a new define entry at the end for new controllers */
#define TFT_CONTROLLER_ILI9341  0
#define TFT_CONTROLLER_ILI9488  1
#define TFT_CONTROLLER_ST7789	2
#define TFT_CONTROLLER_HX8357   3
#define TFT_CONTROLLER_ILI9486  4

#define TFT_ORIENTATION_PORTRAIT    0
#define TFT_ORIENTATION_LANDSCAPE   1
=======
>>>>>>> b170e1d4

#define TFT_ORIENTATION_PORTRAIT    0
#define TFT_ORIENTATION_LANDSCAPE   1

/**********************
 *      TYPEDEFS
 **********************/

/**********************
 * GLOBAL PROTOTYPES
 **********************/
void disp_driver_init(bool init_spi);
void disp_driver_flush(lv_disp_drv_t * drv, const lv_area_t * area, lv_color_t * color_map);
void disp_driver_rounder(lv_disp_drv_t * disp_drv, lv_area_t * area);


/**********************
 *      MACROS
 **********************/

#ifdef __cplusplus
} /* extern "C" */
#endif

#endif /*DISP_DRIVER_H*/<|MERGE_RESOLUTION|>--- conflicted
+++ resolved
@@ -23,32 +23,17 @@
 #include "st7789.h"
 #elif defined CONFIG_LVGL_TFT_DISPLAY_CONTROLLER_HX8357
 #include "hx8357.h"
-<<<<<<< HEAD
+#elif defined CONFIG_LVGL_TFT_DISPLAY_CONTROLLER_ILI9486
 #include "ili9486.h"
-=======
 #elif defined CONFIG_LVGL_TFT_DISPLAY_CONTROLLER_SH1107
 #include "sh1107.h"
 #elif defined CONFIG_LVGL_TFT_DISPLAY_CONTROLLER_SSD1306
 #include "ssd1306.h"
 #endif
->>>>>>> b170e1d4
 
 /*********************
  *      DEFINES
  *********************/
-<<<<<<< HEAD
- /* Add a new define entry at the end for new controllers */
-#define TFT_CONTROLLER_ILI9341  0
-#define TFT_CONTROLLER_ILI9488  1
-#define TFT_CONTROLLER_ST7789	2
-#define TFT_CONTROLLER_HX8357   3
-#define TFT_CONTROLLER_ILI9486  4
-
-#define TFT_ORIENTATION_PORTRAIT    0
-#define TFT_ORIENTATION_LANDSCAPE   1
-=======
->>>>>>> b170e1d4
-
 #define TFT_ORIENTATION_PORTRAIT    0
 #define TFT_ORIENTATION_LANDSCAPE   1
 
