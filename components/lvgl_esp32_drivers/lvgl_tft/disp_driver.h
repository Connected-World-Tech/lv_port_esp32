/**
 * @file disp_driver.h
 */

#ifndef DISP_DRIVER_H
#define DISP_DRIVER_H

#ifdef __cplusplus
extern "C" {
#endif

/*********************
 *      INCLUDES
 *********************/
#include <stdbool.h>
#include "lvgl/lvgl.h"
<<<<<<< HEAD
#include "ili9341.h"
#include "ili9488.h"
#include "hx8357.h"
=======

#include "sdkconfig.h"

/* Add a new define entry at the end for new controllers */
#define TFT_CONTROLLER_ILI9341  0
#define TFT_CONTROLLER_ILI9488  1
#define TFT_CONTROLLER_ST7789	2

#if CONFIG_LVGL_TFT_DISPLAY_CONTROLLER == TFT_CONTROLLER_ILI9341
#include "ili9341.h"
#elif CONFIG_LVGL_TFT_DISPLAY_CONTROLLER == TFT_CONTROLLER_ILI9488
#include "ili9488.h"
#elif CONFIG_LVGL_TFT_DISPLAY_CONTROLLER == TFT_CONTROLLER_ST7789
#include "st7789.h"
#else
#error "No TFT controller driver choosen"
#endif
>>>>>>> 277e3749

/*********************
 *      DEFINES
 *********************/
#define TFT_CONTROLLER_ILI9341  0
#define TFT_CONTROLLER_ILI9488  1
#define TFT_CONTROLLER_HX8357   2
    
/**********************
 *      TYPEDEFS
 **********************/

/**********************
 * GLOBAL PROTOTYPES
 **********************/
void disp_driver_init(bool init_spi);
void disp_driver_flush(lv_disp_drv_t * drv, const lv_area_t * area, lv_color_t * color_map);

/**********************
 *      MACROS
 **********************/

#ifdef __cplusplus
} /* extern "C" */
#endif

#endif /*DISP_DRIVER_H*/<|MERGE_RESOLUTION|>--- conflicted
+++ resolved
@@ -14,37 +14,20 @@
  *********************/
 #include <stdbool.h>
 #include "lvgl/lvgl.h"
-<<<<<<< HEAD
 #include "ili9341.h"
 #include "ili9488.h"
+#include "st7789.h"
 #include "hx8357.h"
-=======
-
-#include "sdkconfig.h"
-
-/* Add a new define entry at the end for new controllers */
-#define TFT_CONTROLLER_ILI9341  0
-#define TFT_CONTROLLER_ILI9488  1
-#define TFT_CONTROLLER_ST7789	2
-
-#if CONFIG_LVGL_TFT_DISPLAY_CONTROLLER == TFT_CONTROLLER_ILI9341
-#include "ili9341.h"
-#elif CONFIG_LVGL_TFT_DISPLAY_CONTROLLER == TFT_CONTROLLER_ILI9488
-#include "ili9488.h"
-#elif CONFIG_LVGL_TFT_DISPLAY_CONTROLLER == TFT_CONTROLLER_ST7789
-#include "st7789.h"
-#else
-#error "No TFT controller driver choosen"
-#endif
->>>>>>> 277e3749
 
 /*********************
  *      DEFINES
  *********************/
+ /* Add a new define entry at the end for new controllers */
 #define TFT_CONTROLLER_ILI9341  0
 #define TFT_CONTROLLER_ILI9488  1
-#define TFT_CONTROLLER_HX8357   2
-    
+#define TFT_CONTROLLER_ST7789	2
+#define TFT_CONTROLLER_HX8357   3
+
 /**********************
  *      TYPEDEFS
  **********************/
